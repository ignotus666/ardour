/*
    Copyright (C) 2000-2001 Paul Davis

    This program is free software; you can redistribute it and/or modify
    it under the terms of the GNU General Public License as published by
    the Free Software Foundation; either version 2 of the License, or
    (at your option) any later version.

    This program is distributed in the hope that it will be useful,
    but WITHOUT ANY WARRANTY; without even the implied warranty of
    MERCHANTABILITY or FITNESS FOR A PARTICULAR PURPOSE.  See the
    GNU General Public License for more details.

    You should have received a copy of the GNU General Public License
    along with this program; if not, write to the Free Software
    Foundation, Inc., 675 Mass Ave, Cambridge, MA 02139, USA.

*/

#include <cassert>
#include <cstdlib>
#include <stdint.h>
#include <cmath>
#include <set>
#include <string>
#include <algorithm>
#include <bitset>

#include "pbd/error.h"
#include "pbd/enumwriter.h"
#include "pbd/memento_command.h"
#include "pbd/basename.h"
#include "pbd/stateful_diff_command.h"

#include "gtkmm2ext/bindings.h"
#include "gtkmm2ext/utils.h"
#include "gtkmm2ext/tearoff.h"

#include "canvas/canvas.h"

#include "ardour/audioregion.h"
#include "ardour/operations.h"
#include "ardour/playlist.h"
#include "ardour/profile.h"
#include "ardour/region_factory.h"
#include "ardour/route.h"
#include "ardour/session.h"
#include "ardour/types.h"

#include "ardour_ui.h"
#include "actions.h"
#include "editor.h"
#include "time_axis_view.h"
#include "audio_time_axis.h"
#include "audio_region_view.h"
#include "midi_region_view.h"
#include "marker.h"
#include "streamview.h"
#include "region_gain_line.h"
#include "automation_time_axis.h"
#include "control_point.h"
#include "prompter.h"
#include "selection.h"
#include "keyboard.h"
#include "editing.h"
#include "rgb_macros.h"
#include "control_point_dialog.h"
#include "editor_drag.h"
#include "automation_region_view.h"
#include "edit_note_dialog.h"
#include "mouse_cursors.h"
#include "editor_cursors.h"
#include "verbose_cursor.h"
#include "note.h"

#include "i18n.h"

using namespace std;
using namespace ARDOUR;
using namespace PBD;
using namespace Gtk;
using namespace Editing;
using Gtkmm2ext::Keyboard;

bool
Editor::mouse_frame (framepos_t& where, bool& in_track_canvas) const
{
        /* gdk_window_get_pointer() has X11's XQueryPointer semantics in that it only
           pays attentions to subwindows. this means that menu windows are ignored, and 
           if the pointer is in a menu, the return window from the call will be the
           the regular subwindow *under* the menu.

           this matters quite a lot if the pointer is moving around in a menu that overlaps
           the track canvas because we will believe that we are within the track canvas
           when we are not. therefore, we track enter/leave events for the track canvas
           and allow that to override the result of gdk_window_get_pointer().
        */

        if (!within_track_canvas) {
                return false;
        }

	int x, y;
	Glib::RefPtr<Gdk::Window> canvas_window = const_cast<Editor*>(this)->_track_canvas->get_window();

	if (!canvas_window) {
		return false;
	}

	Glib::RefPtr<const Gdk::Window> pointer_window = Gdk::Display::get_default()->get_window_at_pointer (x, y);

	if (!pointer_window) {
		return false;
	}

	if (pointer_window != canvas_window) {
		in_track_canvas = false;
		return false;
	}

	in_track_canvas = true;

	GdkEvent event;
	event.type = GDK_BUTTON_RELEASE;
	event.button.x = x;
	event.button.y = y;

	where = window_event_sample (&event, 0, 0);

	return true;
}

framepos_t
Editor::window_event_sample (GdkEvent const * event, double* pcx, double* pcy) const
{
	ArdourCanvas::Duple d;

	if (!gdk_event_get_coords (event, &d.x, &d.y)) {
		return 0;
	}

	/* event coordinates are in window units, so convert to canvas
	 */

	d = _track_canvas->window_to_canvas (d);

	if (pcx) {
		*pcx = d.x;
	}

	if (pcy) {
		*pcy = d.y;
	}

	return pixel_to_sample (d.x);
}

framepos_t
Editor::canvas_event_sample (GdkEvent const * event, double* pcx, double* pcy) const
{
	double x;
	double y;

	/* event coordinates are already in canvas units */

	if (!gdk_event_get_coords (event, &x, &y)) {
		cerr << "!NO c COORDS for event type " << event->type << endl;
		return 0;
	}

	if (pcx) {
		*pcx = x;
	}

	if (pcy) {
		*pcy = y;
	}

	/* note that pixel_to_sample_from_event() never returns less than zero, so even if the pixel
	   position is negative (as can be the case with motion events in particular),
	   the frame location is always positive.
	*/

	return pixel_to_sample_from_event (x);
}

void
Editor::set_current_trimmable (boost::shared_ptr<Trimmable> t)
{
	boost::shared_ptr<Trimmable> st = _trimmable.lock();

	if (!st || st == t) {
		_trimmable = t;
	}
}

void
Editor::set_current_movable (boost::shared_ptr<Movable> m)
{
	boost::shared_ptr<Movable> sm = _movable.lock();

	if (!sm || sm != m) {
		_movable = m;
	}
}

void
Editor::mouse_mode_object_range_toggled()
{
	MouseMode m = mouse_mode;
	
	Glib::RefPtr<Action> act = ActionManager::get_action (X_("MouseMode"), X_("set-mouse-mode-range"));
	assert (act);
	Glib::RefPtr<ToggleAction> tact = Glib::RefPtr<ToggleAction>::cast_dynamic (act);
	assert (tact);

	if (tact->get_active()) {
		m = MouseObject;  //Smart mode turned to ON, force editing to Object mode
	}

	set_mouse_mode(m, true);  //call this so the button styles can get updated
}

void
Editor::set_mouse_mode (MouseMode m, bool force)
{
	if (_drags->active ()) {
		return;
	}

	if (!force && m == mouse_mode) {
		return;
	}

	Glib::RefPtr<Action> act;

	switch (m) {
	case MouseRange:
		act = ActionManager::get_action (X_("MouseMode"), X_("set-mouse-mode-range"));
		break;

	case MouseObject:
		act = ActionManager::get_action (X_("MouseMode"), X_("set-mouse-mode-object"));
		break;

	case MouseDraw:
		act = ActionManager::get_action (X_("MouseMode"), X_("set-mouse-mode-draw"));
		break;

	case MouseGain:
		act = ActionManager::get_action (X_("MouseMode"), X_("set-mouse-mode-gain"));
		break;

	case MouseZoom:
		act = ActionManager::get_action (X_("MouseMode"), X_("set-mouse-mode-zoom"));
		break;

	case MouseTimeFX:
		act = ActionManager::get_action (X_("MouseMode"), X_("set-mouse-mode-timefx"));
		break;

	case MouseAudition:
		act = ActionManager::get_action (X_("MouseMode"), X_("set-mouse-mode-audition"));
		break;
	}

	assert (act);

	Glib::RefPtr<ToggleAction> tact = Glib::RefPtr<ToggleAction>::cast_dynamic (act);
	assert (tact);

	/* go there and back to ensure that the toggled handler is called to set up mouse_mode */
	tact->set_active (false);
	tact->set_active (true);

	//NOTE:  this will result in a call to mouse_mode_toggled which does the heavy lifting
}

void
Editor::mouse_mode_toggled (MouseMode m)
{
	Glib::RefPtr<Action> act;
	Glib::RefPtr<ToggleAction> tact;

	switch (m) {
	case MouseRange:
		act = ActionManager::get_action (X_("MouseMode"), X_("set-mouse-mode-range"));
		break;

	case MouseObject:
		act = ActionManager::get_action (X_("MouseMode"), X_("set-mouse-mode-object"));
		break;

	case MouseDraw:
		act = ActionManager::get_action (X_("MouseMode"), X_("set-mouse-mode-draw"));
		break;

	case MouseGain:
		act = ActionManager::get_action (X_("MouseMode"), X_("set-mouse-mode-gain"));
		break;

	case MouseZoom:
		act = ActionManager::get_action (X_("MouseMode"), X_("set-mouse-mode-zoom"));
		break;

	case MouseTimeFX:
		act = ActionManager::get_action (X_("MouseMode"), X_("set-mouse-mode-timefx"));
		break;

	case MouseAudition:
		act = ActionManager::get_action (X_("MouseMode"), X_("set-mouse-mode-audition"));
		break;
	}

	assert (act);

	tact = Glib::RefPtr<ToggleAction>::cast_dynamic (act);
	assert (tact);

	if (!tact->get_active()) {
		/* this was just the notification that the old mode has been
		 * left. we'll get called again with the new mode active in a
		 * jiffy.
		 */
		return;
	}

	switch (m) {
	case MouseDraw:
		act = ActionManager::get_action (X_("MouseMode"), X_("toggle-internal-edit"));
		tact = Glib::RefPtr<ToggleAction>::cast_dynamic(act);
		tact->set_active (true);
		break;
	default:
		break;
	}
	
	if (_session && mouse_mode == MouseAudition) {
		/* stop transport and reset default speed to avoid oddness with
		   auditioning */
		_session->request_transport_speed (0.0, true);
	}

	mouse_mode = m;

	instant_save ();

	//TODO:  set button styles for smart buttons
/*
	if ( smart_mode_action->get_active() ) {
		if( mouse_mode == MouseObject ) { //smart active and object active
			smart_mode_button.set_active(1);
			smart_mode_button.set_name("smart mode button");
			mouse_move_button.set_name("smart mode button");
		} else {  //smart active but object inactive
			smart_mode_button.set_active(0);
			smart_mode_button.set_name("smart mode button");
			mouse_move_button.set_name("mouse mode button");
		}
	} else {
		smart_mode_button.set_active(0);
		smart_mode_button.set_name("mouse mode button");
		mouse_move_button.set_name("mouse mode button");
	}
*/
	
	reset_canvas_cursor ();
	set_gain_envelope_visibility ();
	
	update_time_selection_display ();

	MouseModeChanged (); /* EMIT SIGNAL */
}

void
Editor::update_time_selection_display ()
{
	if (smart_mode_action->get_active()) {
		/* not sure what to do here */
		if (mouse_mode == MouseObject) {
		} else {
		}
	} else {
		switch (mouse_mode) {
		case MouseRange:
			selection->clear_objects ();
			break;
		default:
			selection->clear_time ();
			break;
		}
	}
}

void
Editor::step_mouse_mode (bool next)
{
	switch (current_mouse_mode()) {
	case MouseObject:
		if (next) {
			if (Profile->get_sae()) {
				set_mouse_mode (MouseZoom);
			} else {
				set_mouse_mode (MouseRange);
			}
		} else {
			set_mouse_mode (MouseTimeFX);
		}
		break;

	case MouseRange:
		if (next) set_mouse_mode (MouseDraw);
		else set_mouse_mode (MouseObject);
		break;

	case MouseDraw:
		if (next) set_mouse_mode (MouseZoom);
		else set_mouse_mode (MouseRange);
		break;

	case MouseZoom:
		if (next) {
			if (Profile->get_sae()) {
				set_mouse_mode (MouseTimeFX);
			} else {
				set_mouse_mode (MouseGain);
			}
		} else {
			if (Profile->get_sae()) {
				set_mouse_mode (MouseObject);
			} else {
				set_mouse_mode (MouseDraw);
			}
		}
		break;

	case MouseGain:
		if (next) set_mouse_mode (MouseTimeFX);
		else set_mouse_mode (MouseZoom);
		break;

	case MouseTimeFX:
		if (next) {
			set_mouse_mode (MouseAudition);
		} else {
			if (Profile->get_sae()) {
				set_mouse_mode (MouseZoom);
			} else {
				set_mouse_mode (MouseGain);
			}
		}
		break;

	case MouseAudition:
		if (next) set_mouse_mode (MouseObject);
		else set_mouse_mode (MouseTimeFX);
		break;
	}
}

bool
Editor::toggle_internal_editing_from_double_click (GdkEvent* event)
{
	if (_drags->active()) {
		_drags->end_grab (event);
	} 

	ActionManager::do_action ("MouseMode", "toggle-internal-edit");

	/* prevent reversion of edit cursor on button release */
	
	pre_press_cursor = 0;

	return true;
}

void
Editor::button_selection (ArdourCanvas::Item* /*item*/, GdkEvent* event, ItemType item_type)
{
 	/* in object/audition/timefx/gain-automation mode,
	   any button press sets the selection if the object
	   can be selected. this is a bit of hack, because
	   we want to avoid this if the mouse operation is a
	   region alignment.

	   note: not dbl-click or triple-click

	   Also note that there is no region selection in internal edit mode, otherwise
	   for operations operating on the selection (e.g. cut) it is not obvious whether
	   to cut notes or regions.
	*/

	MouseMode eff_mouse_mode = effective_mouse_mode ();

	if (get_smart_mode() && eff_mouse_mode == MouseRange && event->button.button == 3 && item_type == RegionItem) {
		/* context clicks are always about object properties, even if
		   we're in range mode within smart mode.
		*/
		eff_mouse_mode = MouseObject;
	}

	/* special case: allow drag of region fade in/out in object mode with join object/range enabled */
	if (get_smart_mode()) {
		switch (item_type) {
		  case FadeInHandleItem:
		  case FadeInTrimHandleItem:
		  case FadeOutHandleItem:
		  case FadeOutTrimHandleItem:
			  eff_mouse_mode = MouseObject;
			  break;
		default:
			break;
		}
	}

	if (((mouse_mode != MouseObject) &&
	     (mouse_mode != MouseAudition || item_type != RegionItem) &&
	     (mouse_mode != MouseTimeFX || item_type != RegionItem) &&
	     (mouse_mode != MouseGain) &&
	     (mouse_mode != MouseDraw)) ||
	    ((event->type != GDK_BUTTON_PRESS && event->type != GDK_BUTTON_RELEASE) || event->button.button > 3) ||
	    (internal_editing() && mouse_mode != MouseTimeFX)) {

		return;
	}

	if (event->type == GDK_BUTTON_PRESS || event->type == GDK_BUTTON_RELEASE) {

		if ((event->button.state & Keyboard::RelevantModifierKeyMask) && event->button.button != 1) {

			/* almost no selection action on modified button-2 or button-3 events */

			if (item_type != RegionItem && event->button.button != 2) {
				return;
			}
		}
	}

	Selection::Operation op = ArdourKeyboard::selection_type (event->button.state);
	bool press = (event->type == GDK_BUTTON_PRESS);

	switch (item_type) {
	case RegionItem:
		if (press) {
			if (eff_mouse_mode != MouseRange) {
				set_selected_regionview_from_click (press, op);
			} else {
				/* don't change the selection unless the
				   clicked track is not currently selected. if
				   so, "collapse" the selection to just this
				   track
				*/
				if (!selection->selected (clicked_axisview)) {
					set_selected_track_as_side_effect (Selection::Set);
				}
			}
		} else {
			if (eff_mouse_mode != MouseRange) {
				set_selected_regionview_from_click (press, op);
			}
		}
		break;

 	case RegionViewNameHighlight:
 	case RegionViewName:
	case LeftFrameHandle:
	case RightFrameHandle:
	case FadeInHandleItem:
	case FadeInTrimHandleItem:
	case FadeInItem:
	case FadeOutHandleItem:
	case FadeOutTrimHandleItem:
	case FadeOutItem:
	case StartCrossFadeItem:
	case EndCrossFadeItem:
		if (get_smart_mode() || eff_mouse_mode != MouseRange) {
			set_selected_regionview_from_click (press, op);
		} else if (event->type == GDK_BUTTON_PRESS) {
			set_selected_track_as_side_effect (op);
		}
		break;

	case ControlPointItem:
		set_selected_track_as_side_effect (op);
		if (eff_mouse_mode != MouseRange) {
			set_selected_control_point_from_click (press, op);
		}
		break;

	case StreamItem:
		/* for context click, select track */
		if (event->button.button == 3) {
			selection->clear_tracks ();
			set_selected_track_as_side_effect (op);
		}
		break;

	case AutomationTrackItem:
		set_selected_track_as_side_effect (op);
		break;

	default:
		break;
	}
}

bool
Editor::button_press_handler_1 (ArdourCanvas::Item* item, GdkEvent* event, ItemType item_type)
{
	/* single mouse clicks on any of these item types operate
	   independent of mouse mode, mostly because they are
	   not on the main track canvas or because we want
	   them to be modeless.
	*/

	switch (item_type) {
	case PlayheadCursorItem:
		_drags->set (new CursorDrag (this, *playhead_cursor, true), event);
		return true;

	case MarkerItem:
		if (Keyboard::modifier_state_equals (event->button.state, Keyboard::ModifierMask(Keyboard::PrimaryModifier|Keyboard::TertiaryModifier))) {
			hide_marker (item, event);
		} else {
			_drags->set (new MarkerDrag (this, item), event);
		}
		return true;

	case TempoMarkerItem:
	{
		TempoMarker* m = reinterpret_cast<TempoMarker*> (item->get_data ("marker"));
		assert (m);
		_drags->set (
			new TempoMarkerDrag (
				this,
				item,
				Keyboard::modifier_state_contains (event->button.state, Keyboard::CopyModifier)
				),
			event
			);
		return true;
	}

	case MeterMarkerItem:
	{
		MeterMarker* m = reinterpret_cast<MeterMarker*> (item->get_data ("marker"));
		assert (m);
		_drags->set (
			new MeterMarkerDrag (
				this,
				item,
				Keyboard::modifier_state_contains (event->button.state, Keyboard::CopyModifier)
				),
			event
			);
		return true;
	}

	case VideoBarItem:
		_drags->set (new VideoTimeLineDrag (this, item), event);
		return true;
		break;

	case MarkerBarItem:
	case TempoBarItem:
	case MeterBarItem:
	case TimecodeRulerItem:
	case SamplesRulerItem:
	case MinsecRulerItem:
	case BBTRulerItem:
		if (!Keyboard::modifier_state_equals (event->button.state, Keyboard::PrimaryModifier)) {
			_drags->set (new CursorDrag (this, *playhead_cursor, false), event);
		}
		return true;
		break;


	case RangeMarkerBarItem:
		if (!Keyboard::modifier_state_equals (event->button.state, Keyboard::PrimaryModifier)) {
			_drags->set (new CursorDrag (this, *playhead_cursor, false), event);
		} else {
			_drags->set (new RangeMarkerBarDrag (this, item, RangeMarkerBarDrag::CreateRangeMarker), event);
		}
		return true;
		break;

	case CdMarkerBarItem:
		if (!Keyboard::modifier_state_equals (event->button.state, Keyboard::PrimaryModifier)) {
			_drags->set (new CursorDrag (this, *playhead_cursor, false), event);
		} else {
			_drags->set (new RangeMarkerBarDrag (this, item, RangeMarkerBarDrag::CreateCDMarker), event);
		}
		return true;
		break;

	case TransportMarkerBarItem:
		if (!Keyboard::modifier_state_equals (event->button.state, Keyboard::PrimaryModifier)) {
			_drags->set (new CursorDrag (this, *playhead_cursor, false), event);
		} else {
			_drags->set (new RangeMarkerBarDrag (this, item, RangeMarkerBarDrag::CreateTransportMarker), event);
		}
		return true;
		break;

	default:
		break;
	}

	if (_join_object_range_state == JOIN_OBJECT_RANGE_OBJECT) {
		/* special case: allow trim of range selections in joined object mode;
		   in theory eff should equal MouseRange in this case, but it doesn't
		   because entering the range selection canvas item results in entered_regionview
		   being set to 0, so update_join_object_range_location acts as if we aren't
		   over a region.
		*/
		if (item_type == StartSelectionTrimItem) {
			_drags->set (new SelectionDrag (this, item, SelectionDrag::SelectionStartTrim), event);
		} else if (item_type == EndSelectionTrimItem) {
			_drags->set (new SelectionDrag (this, item, SelectionDrag::SelectionEndTrim), event);
		}
	}

	Editing::MouseMode eff = effective_mouse_mode ();

	/* special case: allow drag of region fade in/out in object mode with join object/range enabled */
	if (get_smart_mode()) { 
		switch (item_type) {
		  case FadeInHandleItem:
		  case FadeInTrimHandleItem:
		  case FadeOutHandleItem:
		  case FadeOutTrimHandleItem:
			eff = MouseObject;
			break;
		default:
			break;
		}
	}

	/* there is no Range mode when in internal edit mode */
	if (eff == MouseRange && internal_editing()) {
		eff = MouseObject;
	}

	switch (eff) {
	case MouseRange:
		switch (item_type) {
		case StartSelectionTrimItem:
			_drags->set (new SelectionDrag (this, item, SelectionDrag::SelectionStartTrim), event);
			break;

		case EndSelectionTrimItem:
			_drags->set (new SelectionDrag (this, item, SelectionDrag::SelectionEndTrim), event);
			break;

		case SelectionItem:
			if (Keyboard::modifier_state_contains (event->button.state, Keyboard::ModifierMask(Keyboard::PrimaryModifier|Keyboard::SecondaryModifier))) {
				start_selection_grab (item, event);
				return true;
			} else if (Keyboard::modifier_state_equals (event->button.state, Keyboard::SecondaryModifier)) {
				/* grab selection for moving */
				_drags->set (new SelectionDrag (this, item, SelectionDrag::SelectionMove), event);
			} else {
				double const y = event->button.y;
				pair<TimeAxisView*, int> tvp = trackview_by_y_position (y);
				if (tvp.first) {
					AutomationTimeAxisView* atv = dynamic_cast<AutomationTimeAxisView*> (tvp.first);
					if ( get_smart_mode() && atv) {
						/* smart "join" mode: drag automation */
						_drags->set (new AutomationRangeDrag (this, atv, selection->time), event, _cursors->up_down);
					} else {
						/* this was debated, but decided the more common action was to
						   make a new selection */
						_drags->set (new SelectionDrag (this, item, SelectionDrag::CreateSelection), event);
					}
				}
			}
			break;

		case StreamItem:
			if (internal_editing()) {
				if (dynamic_cast<MidiTimeAxisView*> (clicked_axisview)) {
					_drags->set (new RegionCreateDrag (this, item, clicked_axisview), event);
					return true;
				} 
			} else {
				if (Keyboard::modifier_state_equals (event->button.state, Keyboard::RangeSelectModifier)) {
					_drags->set (new SelectionDrag (this, item, SelectionDrag::SelectionExtend), event);
				} else {
					_drags->set (new SelectionDrag (this, item, SelectionDrag::CreateSelection), event);
				}
				return true;
			}
			break;

		case RegionViewNameHighlight:
			if (!clicked_regionview->region()->locked()) {
				_drags->set (new TrimDrag (this, item, clicked_regionview, selection->regions.by_layer()), event);
				return true;
			}
			break;

		default:
			if (!internal_editing()) {
				if (Keyboard::modifier_state_equals (event->button.state, Keyboard::RangeSelectModifier)) {
					_drags->set (new SelectionDrag (this, item, SelectionDrag::SelectionExtend), event);
				} else {
					_drags->set (new SelectionDrag (this, item, SelectionDrag::CreateSelection), event);
				}
			}
		}
		return true;
		break;

	case MouseDraw:
		switch (item_type) {
		case NoteItem:
			/* Existing note: allow trimming/motion */
			if (internal_editing()) {
				/* trim notes if we're in internal edit mode and near the ends of the note */
				NoteBase* cn = reinterpret_cast<NoteBase*>(item->get_data ("notebase"));
				assert (cn);
				if (cn->big_enough_to_trim() && cn->mouse_near_ends()) {
					_drags->set (new NoteResizeDrag (this, item), event, current_canvas_cursor);
				} else {
					_drags->set (new NoteDrag (this, item), event);
				}
				return true;
			} 
			break;
		case StreamItem:
			if (internal_editing()) {
				if (dynamic_cast<MidiTimeAxisView*> (clicked_axisview)) {
					_drags->set (new RegionCreateDrag (this, item, clicked_axisview), event);
				}
				return true;
			}
			break;

		default:
			break;
		}
		break;

	case MouseObject:
		switch (item_type) {
		case NoteItem:
			/* Existing note: allow trimming/motion */
			if (internal_editing()) {
				NoteBase* cn = reinterpret_cast<NoteBase*> (item->get_data ("notebase"));
				assert (cn);
				if (cn->big_enough_to_trim() && cn->mouse_near_ends()) {
					_drags->set (new NoteResizeDrag (this, item), event, current_canvas_cursor);
				} else {
					_drags->set (new NoteDrag (this, item), event);
				}
				return true;
			}
			break;

		default:
			break;
		}

		if (Keyboard::modifier_state_contains (event->button.state, Keyboard::ModifierMask(Keyboard::PrimaryModifier|Keyboard::SecondaryModifier)) &&
		    event->type == GDK_BUTTON_PRESS) {

			_drags->set (new EditorRubberbandSelectDrag (this, item), event);

		} else if (event->type == GDK_BUTTON_PRESS) {

			switch (item_type) {
			case FadeInHandleItem:
			{
				_drags->set (new FadeInDrag (this, item, reinterpret_cast<RegionView*> (item->get_data("regionview")), selection->regions), event, _cursors->fade_in);
				return true;
			}

			case FadeOutHandleItem:
			{
				_drags->set (new FadeOutDrag (this, item, reinterpret_cast<RegionView*> (item->get_data("regionview")), selection->regions), event, _cursors->fade_out);
				return true;
			}

			case StartCrossFadeItem:
			case EndCrossFadeItem:
				/* we might allow user to grab inside the fade to trim a region with preserve_fade_anchor.  for not this is not fully implemented */ 
//				if (!clicked_regionview->region()->locked()) {
//					_drags->set (new TrimDrag (this, item, clicked_regionview, selection->regions.by_layer(), true), event);
//					return true;
//				}
				break;

			case FeatureLineItem:
			{
				if (Keyboard::modifier_state_contains (event->button.state, Keyboard::TertiaryModifier)) {
					remove_transient(item);
					return true;
				}

				_drags->set (new FeatureLineDrag (this, item), event);
				return true;
				break;
			}

			case RegionItem:
				if (dynamic_cast<AutomationRegionView*> (clicked_regionview)) {
					/* click on an automation region view; do nothing here and let the ARV's signal handler
					   sort it out.
					*/
					break;
				}

				if (internal_editing ()) {
					break;
				}

				/* click on a normal region view */
				if (Keyboard::modifier_state_contains (event->button.state, Keyboard::CopyModifier)) {
					add_region_copy_drag (item, event, clicked_regionview);
				} else if (Keyboard::the_keyboard().key_is_down (GDK_b)) {
					add_region_brush_drag (item, event, clicked_regionview);
				} else {
					add_region_drag (item, event, clicked_regionview);
				}


//				if (!internal_editing() && (_join_object_range_state == JOIN_OBJECT_RANGE_RANGE && !selection->regions.empty())) {
//					_drags->add (new SelectionDrag (this, clicked_axisview->get_selection_rect (clicked_selection)->rect, SelectionDrag::SelectionMove));
//				}

				_drags->start_grab (event);
				return true;
				break;

			case RegionViewNameHighlight:
			case LeftFrameHandle:
			case RightFrameHandle:
				if (!clicked_regionview->region()->locked()) {
					_drags->set (new TrimDrag (this, item, clicked_regionview, selection->regions.by_layer()), event);
					return true;
				}
				break;

			case FadeInTrimHandleItem:
			case FadeOutTrimHandleItem:
				if (!clicked_regionview->region()->locked()) {
					_drags->set (new TrimDrag (this, item, clicked_regionview, selection->regions.by_layer(), true), event);
					return true;
				}
				break;

			case RegionViewName:
			{
				/* rename happens on edit clicks */
				if (clicked_regionview->get_name_highlight()) {
					_drags->set (new TrimDrag (this, clicked_regionview->get_name_highlight(), clicked_regionview, selection->regions.by_layer()), event);
					return true;
				}
				break;
			}

			case ControlPointItem:
				_drags->set (new ControlPointDrag (this, item), event);
				return true;
				break;

			case AutomationLineItem:
				_drags->set (new LineDrag (this, item), event);
				return true;
				break;

			case StreamItem:
				if (internal_editing()) {
					if (dynamic_cast<MidiTimeAxisView*> (clicked_axisview)) {
						_drags->set (new RegionCreateDrag (this, item, clicked_axisview), event);
					}
					return true;
				} else {
					_drags->set (new EditorRubberbandSelectDrag (this, item), event);
				}
				break;

			case AutomationTrackItem:
			{
				TimeAxisView* parent = clicked_axisview->get_parent ();
				AutomationTimeAxisView* atv = dynamic_cast<AutomationTimeAxisView*> (clicked_axisview);
				assert (atv);
				if (parent && dynamic_cast<MidiTimeAxisView*> (parent) && atv->show_regions ()) {

					RouteTimeAxisView* p = dynamic_cast<RouteTimeAxisView*> (parent);
					assert (p);
					boost::shared_ptr<Playlist> pl = p->track()->playlist ();
					if (pl->n_regions() == 0) {
						/* Parent has no regions; create one so that we have somewhere to put automation */
						_drags->set (new RegionCreateDrag (this, item, parent), event);
					} else {
						/* See if there's a region before the click that we can extend, and extend it if so */
						framepos_t const t = canvas_event_sample (event);
						boost::shared_ptr<Region> prev = pl->find_next_region (t, End, -1);
						if (!prev) {
							_drags->set (new RegionCreateDrag (this, item, parent), event);
						} else {
							prev->set_length (t - prev->position ());
						}
					}
				} else {
					/* rubberband drag to select automation points */
					_drags->set (new EditorRubberbandSelectDrag (this, item), event);
				}
				break;
			}

			case SelectionItem:
			{
				if ( get_smart_mode() ) {
					/* we're in "smart" joined mode, and we've clicked on a Selection */
					double const y = event->button.y;
					pair<TimeAxisView*, int> tvp = trackview_by_y_position (y);
					if (tvp.first) {
						/* if we're over an automation track, start a drag of its data */
						AutomationTimeAxisView* atv = dynamic_cast<AutomationTimeAxisView*> (tvp.first);
						if (atv) {
							_drags->set (new AutomationRangeDrag (this, atv, selection->time), event, _cursors->up_down);
						}

						/* if we're over a track and a region, and in the `object' part of a region,
						   put a selection around the region and drag both
						*/
/*						RouteTimeAxisView* rtv = dynamic_cast<RouteTimeAxisView*> (tvp.first);
						if (rtv && _join_object_range_state == JOIN_OBJECT_RANGE_OBJECT) {
							boost::shared_ptr<Track> t = boost::dynamic_pointer_cast<Track> (rtv->route ());
							if (t) {
								boost::shared_ptr<Playlist> pl = t->playlist ();
								if (pl) {

									boost::shared_ptr<Region> r = pl->top_region_at (canvas_event_sample (event));
									if (r) {
										RegionView* rv = rtv->view()->find_view (r);
										clicked_selection = select_range (rv->region()->position(), 
														  rv->region()->last_frame()+1);
										_drags->add (new SelectionDrag (this, item, SelectionDrag::SelectionMove));
										list<RegionView*> rvs;
										rvs.push_back (rv);
										_drags->add (new RegionMoveDrag (this, item, rv, rvs, false, false));
										_drags->start_grab (event);
										return true;
									}
								}
							}
						}
*/
					}
				}
				break;
			}

			case MarkerBarItem:

				break;

			default:
				break;
			}
		}
		return true;
		break;

	case MouseGain:
		switch (item_type) {
		case GainLineItem:
			_drags->set (new LineDrag (this, item), event);
			return true;

		case ControlPointItem:
			_drags->set (new ControlPointDrag (this, item), event);
			return true;
			break;

		case SelectionItem:
		{
			AudioRegionView* arv = dynamic_cast<AudioRegionView *> (clicked_regionview);
			if (arv) {
				_drags->set (new AutomationRangeDrag (this, arv, selection->time), event, _cursors->up_down);
				_drags->start_grab (event);
			}
			return true;
			break;
		}

		case AutomationLineItem:
			_drags->set (new LineDrag (this, item), event);
			break;
			
		default:
			break;
		}
		return true;
		break;

	case MouseZoom:
		if (event->type == GDK_BUTTON_PRESS) {
			_drags->set (new MouseZoomDrag (this, item), event);
		}

		return true;
		break;

	case MouseTimeFX:
		if (internal_editing() && item_type == NoteItem ) {
			/* drag notes if we're in internal edit mode */
			NoteBase* cn = reinterpret_cast<NoteBase*>(item->get_data ("notebase"));
			assert (cn);
			if (cn->big_enough_to_trim()) {
				_drags->set (new NoteResizeDrag (this, item), event, current_canvas_cursor);
			}
			return true;
		} else if (clicked_regionview) {
			/* do time-FX  */
			_drags->set (new TimeFXDrag (this, item, clicked_regionview, selection->regions.by_layer()), event);
			return true;
		}
		break;

	case MouseAudition:
		_drags->set (new ScrubDrag (this, item), event);
		scrub_reversals = 0;
		scrub_reverse_distance = 0;
		last_scrub_x = event->button.x;
		scrubbing_direction = 0;
		push_canvas_cursor (_cursors->transparent);
		return true;
		break;

	default:
		break;
	}

	return false;
}

bool
Editor::button_press_handler_2 (ArdourCanvas::Item* item, GdkEvent* event, ItemType item_type)
{
	Editing::MouseMode const eff = effective_mouse_mode ();
	switch (eff) {
	case MouseObject:
		switch (item_type) {
		case RegionItem:
			if (internal_editing ()) {
				/* no region drags in internal edit mode */
				return false;
			}

			if (Keyboard::modifier_state_contains (event->button.state, Keyboard::CopyModifier)) {
				add_region_copy_drag (item, event, clicked_regionview);
			} else {
				add_region_drag (item, event, clicked_regionview);
			}
			_drags->start_grab (event);
			return true;
			break;
		case ControlPointItem:
			_drags->set (new ControlPointDrag (this, item), event);
			return true;
			break;

		default:
			break;
		}

		switch (item_type) {
		case RegionViewNameHighlight:
			_drags->set (new TrimDrag (this, item, clicked_regionview, selection->regions.by_layer()), event);
			return true;
			break;

		case LeftFrameHandle:
		case RightFrameHandle:
			if (!internal_editing ()) {
				_drags->set (new TrimDrag (this, item, clicked_regionview, selection->regions.by_layer()), event);
			}
			return true;
			break;

		case RegionViewName:
			_drags->set (new TrimDrag (this, clicked_regionview->get_name_highlight(), clicked_regionview, selection->regions.by_layer()), event);
			return true;
			break;

		default:
			break;
		}

		break;

	case MouseDraw:
		return false;

	case MouseRange:
		/* relax till release */
		return true;
		break;


	case MouseZoom:
		if (Keyboard::modifier_state_equals (event->button.state, Keyboard::PrimaryModifier)) {
			temporal_zoom_to_frame (false, canvas_event_sample (event));
		} else {
			temporal_zoom_to_frame (true, canvas_event_sample(event));
		}
		return true;
		break;

	default:
		break;
	}

	return false;
}
   
bool
Editor::button_press_handler (ArdourCanvas::Item* item, GdkEvent* event, ItemType item_type)
{
	if (event->type == GDK_2BUTTON_PRESS) {
		_drags->mark_double_click ();
		gdk_pointer_ungrab (GDK_CURRENT_TIME);
		return true;
	}

	if (event->type != GDK_BUTTON_PRESS) {
		return false;
	}

        pre_press_cursor = current_canvas_cursor;

	_track_canvas->grab_focus();

	if (_session && _session->actively_recording()) {
		return true;
	}

	if (internal_editing()) {
		bool leave_internal_edit_mode = false;

		switch (item_type) {
		case NoteItem:
			break;

		case RegionItem:
			if (!dynamic_cast<MidiRegionView*> (clicked_regionview) && !dynamic_cast<AutomationRegionView*> (clicked_regionview)) {
				leave_internal_edit_mode = true;
			}
			break;

		case PlayheadCursorItem:
		case MarkerItem:
		case TempoMarkerItem:
		case MeterMarkerItem:
		case MarkerBarItem:
		case TempoBarItem:
		case MeterBarItem:
		case RangeMarkerBarItem:
		case CdMarkerBarItem:
		case TransportMarkerBarItem:
		case StreamItem:
		case TimecodeRulerItem:
		case SamplesRulerItem:
		case MinsecRulerItem:
		case BBTRulerItem:
			/* button press on these items never does anything to
			   change the editing mode.
			*/
			break;

		default:
			break;
		}
		
		if (leave_internal_edit_mode) {
			ActionManager::do_action ("MouseMode", "toggle-internal-edit");
		}
	}

	button_selection (item, event, item_type);

	if (!_drags->active () &&
	    (Keyboard::is_delete_event (&event->button) ||
	     Keyboard::is_context_menu_event (&event->button) ||
	     Keyboard::is_edit_event (&event->button))) {

		/* handled by button release */
		return true;
	}

	//not rolling, range mode click + join_play_range :  locate the PH here
	if ( !_drags->active () && !_session->transport_rolling() && ( effective_mouse_mode() == MouseRange ) && Config->get_always_play_range() ) {
		framepos_t where = canvas_event_sample (event);
		snap_to(where);
		_session->request_locate (where, false);
	}

	switch (event->button.button) {
	case 1:
		return button_press_handler_1 (item, event, item_type);
		break;

	case 2:
		return button_press_handler_2 (item, event, item_type);
		break;

	case 3:
		break;

	default:
                return button_press_dispatch (&event->button);
		break;

	}

	return false;
}

bool
Editor::button_press_dispatch (GdkEventButton* ev)
{
        /* this function is intended only for buttons 4 and above.
         */

        Gtkmm2ext::MouseButton b (ev->state, ev->button);
        return button_bindings->activate (b, Gtkmm2ext::Bindings::Press);
}

bool
Editor::button_release_dispatch (GdkEventButton* ev)
{
        /* this function is intended only for buttons 4 and above.
         */

        Gtkmm2ext::MouseButton b (ev->state, ev->button);
        return button_bindings->activate (b, Gtkmm2ext::Bindings::Release);
}

bool
Editor::button_release_handler (ArdourCanvas::Item* item, GdkEvent* event, ItemType item_type)
{
	framepos_t where = canvas_event_sample (event);
	AutomationTimeAxisView* atv = 0;

        if (pre_press_cursor) {
                set_canvas_cursor (pre_press_cursor);
                pre_press_cursor = 0;
        }

	/* no action if we're recording */

	if (_session && _session->actively_recording()) {
		return true;
	}

	/* see if we're finishing a drag */

	bool were_dragging = false;
	if (_drags->active ()) {
		bool const r = _drags->end_grab (event);
		if (r) {
			/* grab dragged, so do nothing else */
			return true;
		}

		were_dragging = true;
	}

	update_region_layering_order_editor ();

	/* edit events get handled here */

	if (!_drags->active () && Keyboard::is_edit_event (&event->button)) {
		switch (item_type) {
		case RegionItem:
			show_region_properties ();
			break;

		case TempoMarkerItem: {
			Marker* marker;
			TempoMarker* tempo_marker;
			
			if ((marker = reinterpret_cast<Marker *> (item->get_data ("marker"))) == 0) {
				fatal << _("programming error: tempo marker canvas item has no marker object pointer!") << endmsg;
				/*NOTREACHED*/
			}
			
			if ((tempo_marker = dynamic_cast<TempoMarker*> (marker)) == 0) {
				fatal << _("programming error: marker for tempo is not a tempo marker!") << endmsg;
				/*NOTREACHED*/
			}
			
			edit_tempo_marker (*tempo_marker);
			break;
		}

		case MeterMarkerItem: {
			Marker* marker;
			MeterMarker* meter_marker;
			
			if ((marker = reinterpret_cast<Marker *> (item->get_data ("marker"))) == 0) {
				fatal << _("programming error: tempo marker canvas item has no marker object pointer!") << endmsg;
				/*NOTREACHED*/
			}
			
			if ((meter_marker = dynamic_cast<MeterMarker*> (marker)) == 0) {
				fatal << _("programming error: marker for meter is not a meter marker!") << endmsg;
				/*NOTREACHED*/
			}
			edit_meter_marker (*meter_marker);
			break;
		}

		case RegionViewName:
			if (clicked_regionview->name_active()) {
				return mouse_rename_region (item, event);
			}
			break;

		case ControlPointItem:
			edit_control_point (item);
			break;

		default:
			break;
		}
		return true;
	}

	/* context menu events get handled here */
	if (Keyboard::is_context_menu_event (&event->button)) {

		context_click_event = *event;

		if (!_drags->active ()) {

			/* no matter which button pops up the context menu, tell the menu
			   widget to use button 1 to drive menu selection.
			*/

			switch (item_type) {
			case FadeInItem:
			case FadeInHandleItem:
			case FadeInTrimHandleItem:
			case StartCrossFadeItem:
			case LeftFrameHandle:
				popup_xfade_in_context_menu (1, event->button.time, item, item_type);
				break;

			case FadeOutItem:
			case FadeOutHandleItem:
			case FadeOutTrimHandleItem:
			case EndCrossFadeItem:
			case RightFrameHandle:
				popup_xfade_out_context_menu (1, event->button.time, item, item_type);
				break;

			case StreamItem:
				popup_track_context_menu (1, event->button.time, item_type, false);
				break;

			case RegionItem:
			case RegionViewNameHighlight:
			case RegionViewName:
				popup_track_context_menu (1, event->button.time, item_type, false);
				break;

			case SelectionItem:
				popup_track_context_menu (1, event->button.time, item_type, true);
				break;
				
			case AutomationTrackItem:
				popup_track_context_menu (1, event->button.time, item_type, false);
				break;

			case MarkerBarItem:
			case RangeMarkerBarItem:
			case TransportMarkerBarItem:
			case CdMarkerBarItem:
			case TempoBarItem:
			case MeterBarItem:
			case VideoBarItem:
			case TimecodeRulerItem:
			case SamplesRulerItem:
			case MinsecRulerItem:
			case BBTRulerItem:
				popup_ruler_menu (where, item_type);
				break;

			case MarkerItem:
				marker_context_menu (&event->button, item);
				break;

			case TempoMarkerItem:
				tempo_or_meter_marker_context_menu (&event->button, item);
				break;

			case MeterMarkerItem:
				tempo_or_meter_marker_context_menu (&event->button, item);
				break;

			case CrossfadeViewItem:
				popup_track_context_menu (1, event->button.time, item_type, false);
				break;

			case ControlPointItem:
				popup_control_point_context_menu (item, event);
				break;

			default:
				break;
			}

			return true;
		}
	}

	/* delete events get handled here */

	Editing::MouseMode const eff = effective_mouse_mode ();

	if (!_drags->active () && Keyboard::is_delete_event (&event->button)) {

		switch (item_type) {
		case TempoMarkerItem:
			remove_tempo_marker (item);
			break;

		case MeterMarkerItem:
			remove_meter_marker (item);
			break;

		case MarkerItem:
			remove_marker (*item, event);
			break;

		case RegionItem:
			if (eff == MouseObject) {
				remove_clicked_region ();
			}
			break;

		case ControlPointItem:
			remove_control_point (item);
			break;

		case NoteItem:
			remove_midi_note (item, event);
			break;

		default:
			break;
		}
		return true;
	}

	switch (event->button.button) {
	case 1:

		switch (item_type) {
		/* see comments in button_press_handler */
		case PlayheadCursorItem:
		case MarkerItem:
		case GainLineItem:
		case AutomationLineItem:
		case StartSelectionTrimItem:
		case EndSelectionTrimItem:
			return true;

		case MarkerBarItem:
			if (!_dragging_playhead) {
				snap_to_with_modifier (where, event, 0, true);
				mouse_add_new_marker (where);
			}
			return true;

		case CdMarkerBarItem:
			if (!_dragging_playhead) {
				// if we get here then a dragged range wasn't done
				snap_to_with_modifier (where, event, 0, true);
				mouse_add_new_marker (where, true);
			}
			return true;

		case TempoBarItem:
			if (!_dragging_playhead) {
				snap_to_with_modifier (where, event);
				mouse_add_new_tempo_event (where);
			}
			return true;

		case MeterBarItem:
			if (!_dragging_playhead) {
				mouse_add_new_meter_event (pixel_to_sample (event->button.x));
			}
			return true;
			break;

		case TimecodeRulerItem:
		case SamplesRulerItem:
		case MinsecRulerItem:
		case BBTRulerItem:
			return true;
			break;

		default:
			break;
		}

		switch (eff) {
		case MouseObject:
			switch (item_type) {
			case AutomationTrackItem:
				atv = dynamic_cast<AutomationTimeAxisView*>(clicked_axisview);
				if (atv) {
					bool with_guard_points = Keyboard::modifier_state_equals (event->button.state, Keyboard::PrimaryModifier);
					atv->add_automation_event (event, where, event->button.y, with_guard_points);
				}
				return true;
				break;
			default:
				break;
			}
			break;

		case MouseGain:
			switch (item_type) {
			case RegionItem:
			{
				/* check that we didn't drag before releasing, since
				   its really annoying to create new control
				   points when doing this.
				*/
				AudioRegionView* arv = dynamic_cast<AudioRegionView*> (clicked_regionview);
				if (!were_dragging && arv) {
					bool with_guard_points = Keyboard::modifier_state_equals (event->button.state, Keyboard::PrimaryModifier);
					arv->add_gain_point_event (item, event, with_guard_points);
				}
				return true;
				break;
			}

			case AutomationTrackItem: {
				bool with_guard_points = Keyboard::modifier_state_equals (event->button.state, Keyboard::PrimaryModifier);
				dynamic_cast<AutomationTimeAxisView*>(clicked_axisview)->
					add_automation_event (event, where, event->button.y, with_guard_points);
				return true;
				break;
			}
			default:
				break;
			}
			break;

		case MouseAudition:
			pop_canvas_cursor ();
			if (scrubbing_direction == 0) {
				/* no drag, just a click */
				switch (item_type) {
				case RegionItem:
					play_selected_region ();
					break;
				default:
					break;
				}
			} else {
				/* make sure we stop */
				_session->request_transport_speed (0.0);
			}
			break;

		default:
			break;

		}

                /* do any (de)selection operations that should occur on button release */
                button_selection (item, event, item_type);
		return true;
		break;


	case 2:
		switch (eff) {

		case MouseObject:
			switch (item_type) {
			case RegionItem:
				if (Keyboard::modifier_state_equals (event->button.state, Keyboard::TertiaryModifier)) {
					raise_region ();
				} else if (Keyboard::modifier_state_equals (event->button.state, Keyboard::ModifierMask (Keyboard::TertiaryModifier|Keyboard::SecondaryModifier))) {
					lower_region ();
				} else {
					// Button2 click is unused
				}
				return true;

				break;

			default:
				break;
			}
			break;

		case MouseDraw:
			return true;
			
		case MouseRange:
			// x_style_paste (where, 1.0);
			return true;
			break;

		default:
			break;
		}

		break;

	case 3:
		break;

	default:
		break;
	}

	return false;
}

bool
Editor::enter_handler (ArdourCanvas::Item* item, GdkEvent* event, ItemType item_type)
{
	ControlPoint* cp;
	Marker * marker;
	double fraction;
        bool ret = true;

	/* by the time we reach here, entered_regionview and entered trackview
	 * will have already been set as appropriate. Things are done this 
	 * way because this method isn't passed a pointer to a variable type of
	 * thing that is entered (which may or may not be canvas item).
	 * (e.g. the actual entered regionview)
	 */

	choose_canvas_cursor_on_entry (&event->crossing, item_type);

	switch (item_type) {
	case ControlPointItem:
		if (mouse_mode == MouseGain || mouse_mode == MouseObject) {
			cp = static_cast<ControlPoint*>(item->get_data ("control_point"));
			cp->show ();

			fraction = 1.0 - (cp->get_y() / cp->line().height());

			_verbose_cursor->set (cp->line().get_verbose_cursor_string (fraction));
			_verbose_cursor->show ();
		}
		break;

	case GainLineItem:
		if (mouse_mode == MouseGain) {
			ArdourCanvas::Line *line = dynamic_cast<ArdourCanvas::Line *> (item);
			if (line) {
				line->set_outline_color (ARDOUR_UI::config()->get_canvasvar_EnteredGainLine());
			}
		}
		break;

	case AutomationLineItem:
		if (mouse_mode == MouseGain || mouse_mode == MouseObject) {
			ArdourCanvas::Line *line = dynamic_cast<ArdourCanvas::Line *> (item);
			if (line) {
				line->set_outline_color (ARDOUR_UI::config()->get_canvasvar_EnteredAutomationLine());
			}
		}
		break;

	case AutomationTrackItem:
		AutomationTimeAxisView* atv;
		if ((atv = static_cast<AutomationTimeAxisView*>(item->get_data ("trackview"))) != 0) {
			clear_entered_track = false;
			set_entered_track (atv);
		}
		break;

	case MarkerItem:
		if ((marker = static_cast<Marker *> (item->get_data ("marker"))) == 0) {
			break;
		}
		entered_marker = marker;
		marker->set_color_rgba (ARDOUR_UI::config()->get_canvasvar_EnteredMarker());
		// fall through
	case MeterMarkerItem:
	case TempoMarkerItem:
		break;

	case FadeInHandleItem:
	case FadeInTrimHandleItem:
		if (mouse_mode == MouseObject && !internal_editing()) {
			ArdourCanvas::Rectangle *rect = dynamic_cast<ArdourCanvas::Rectangle *> (item);
			if (rect) {
				RegionView* rv = static_cast<RegionView*>(item->get_data ("regionview"));
				rect->set_fill_color (rv->get_fill_color());
			}
		}
		break;

	case FadeOutHandleItem:
	case FadeOutTrimHandleItem:
		if (mouse_mode == MouseObject && !internal_editing()) {
			ArdourCanvas::Rectangle *rect = dynamic_cast<ArdourCanvas::Rectangle *> (item);
			if (rect) {
				RegionView* rv = static_cast<RegionView*>(item->get_data ("regionview"));
				rect->set_fill_color (rv->get_fill_color ());
			}
		}
		break;

	case FeatureLineItem:
	{
		ArdourCanvas::Line *line = dynamic_cast<ArdourCanvas::Line *> (item);
		line->set_outline_color (0xFF0000FF);
	}
	break;

	case SelectionItem:
		break;

	default:
		break;
	}

	/* third pass to handle entered track status in a comprehensible way.
	 */

	switch (item_type) {
	case GainLineItem:
	case AutomationLineItem:
	case ControlPointItem:
		/* these do not affect the current entered track state */
		clear_entered_track = false;
		break;

	case AutomationTrackItem:
		/* handled above already */
		break;

	default:

		break;
	}

	return ret;
}

bool
Editor::leave_handler (ArdourCanvas::Item* item, GdkEvent*, ItemType item_type)
{
	AutomationLine* al;
	Marker *marker;
	Location *loc;
	bool is_start;
	bool ret = true;

	switch (item_type) {
	case ControlPointItem:
		_verbose_cursor->hide (); 
		break;

	case GainLineItem:
	case AutomationLineItem:
		al = reinterpret_cast<AutomationLine*> (item->get_data ("line"));
		{
			ArdourCanvas::Line *line = dynamic_cast<ArdourCanvas::Line *> (item);
			if (line) {
				line->set_outline_color (al->get_line_color());
			}
		}
		break;

	case MarkerItem:
		if ((marker = static_cast<Marker *> (item->get_data ("marker"))) == 0) {
			break;
		}
		entered_marker = 0;
		if ((loc = find_location_from_marker (marker, is_start)) != 0) {
			location_flags_changed (loc, this);
		}
		// fall through
	case MeterMarkerItem:
	case TempoMarkerItem:
		break;

	case FadeInTrimHandleItem:
	case FadeOutTrimHandleItem:
	case FadeInHandleItem:
	case FadeOutHandleItem:
	{
		ArdourCanvas::Rectangle *rect = dynamic_cast<ArdourCanvas::Rectangle *> (item);
		if (rect) {
			rect->set_fill_color (ARDOUR_UI::config()->get_canvasvar_InactiveFadeHandle());
		}
	}
	break;

	case AutomationTrackItem:
		break;

	case FeatureLineItem:
	{
		ArdourCanvas::Line *line = dynamic_cast<ArdourCanvas::Line *> (item);
		line->set_outline_color (ARDOUR_UI::config()->get_canvasvar_ZeroLine());
	}
	break;

	default:
		break;
	}

	return ret;
}

void
Editor::scrub (framepos_t frame, double current_x)
{
	double delta;

	if (scrubbing_direction == 0) {
		/* first move */
		_session->request_locate (frame, false);
		_session->request_transport_speed (0.1);
		scrubbing_direction = 1;

	} else {

		if (last_scrub_x > current_x) {

			/* pointer moved to the left */

			if (scrubbing_direction > 0) {

				/* we reversed direction to go backwards */

				scrub_reversals++;
				scrub_reverse_distance += (int) (last_scrub_x - current_x);

			} else {

				/* still moving to the left (backwards) */

				scrub_reversals = 0;
				scrub_reverse_distance = 0;

				delta = 0.01 * (last_scrub_x - current_x);
				_session->request_transport_speed_nonzero (_session->transport_speed() - delta);
			}

		} else {
			/* pointer moved to the right */

			if (scrubbing_direction < 0) {
				/* we reversed direction to go forward */

				scrub_reversals++;
				scrub_reverse_distance += (int) (current_x - last_scrub_x);

			} else {
				/* still moving to the right */

				scrub_reversals = 0;
				scrub_reverse_distance = 0;

				delta = 0.01 * (current_x - last_scrub_x);
				_session->request_transport_speed_nonzero (_session->transport_speed() + delta);
			}
		}

		/* if there have been more than 2 opposite motion moves detected, or one that moves
		   back more than 10 pixels, reverse direction
		*/

		if (scrub_reversals >= 2 || scrub_reverse_distance > 10) {

			if (scrubbing_direction > 0) {
				/* was forwards, go backwards */
				_session->request_transport_speed (-0.1);
				scrubbing_direction = -1;
			} else {
				/* was backwards, go forwards */
				_session->request_transport_speed (0.1);
				scrubbing_direction = 1;
			}

			scrub_reverse_distance = 0;
			scrub_reversals = 0;
		}
	}

	last_scrub_x = current_x;
}

bool
Editor::motion_handler (ArdourCanvas::Item* /*item*/, GdkEvent* event, bool from_autoscroll)
{
	_last_motion_y = event->motion.y;

	if (event->motion.is_hint) {
		gint x, y;

		/* We call this so that MOTION_NOTIFY events continue to be
		   delivered to the canvas. We need to do this because we set
		   Gdk::POINTER_MOTION_HINT_MASK on the canvas. This reduces
		   the density of the events, at the expense of a round-trip
		   to the server. Given that this will mostly occur on cases
		   where DISPLAY = :0.0, and given the cost of what the motion
		   event might do, its a good tradeoff.
		*/

		_track_canvas->get_pointer (x, y);
	}

	if (current_stepping_trackview) {
		/* don't keep the persistent stepped trackview if the mouse moves */
		current_stepping_trackview = 0;
		step_timeout.disconnect ();
	}
	
	if (_session && _session->actively_recording()) {
		/* Sorry. no dragging stuff around while we record */
		return true;
	}
	
	update_join_object_range_location (event->motion.y);
	
	if (_drags->active ()) {
	 	return _drags->motion_handler (event, from_autoscroll);
	}

	return false;
}

bool
Editor::can_remove_control_point (ArdourCanvas::Item* item)
{
	ControlPoint* control_point;

	if ((control_point = reinterpret_cast<ControlPoint *> (item->get_data ("control_point"))) == 0) {
		fatal << _("programming error: control point canvas item has no control point object pointer!") << endmsg;
		/*NOTREACHED*/
	}

	AutomationLine& line = control_point->line ();
	if (dynamic_cast<AudioRegionGainLine*> (&line)) {
		/* we shouldn't remove the first or last gain point in region gain lines */
		if (line.is_last_point(*control_point) || line.is_first_point(*control_point)) {
			return false;
		}
	}

	return true;
}

void
Editor::remove_control_point (ArdourCanvas::Item* item)
{
	if (!can_remove_control_point (item)) {
		return;
	}

	ControlPoint* control_point;

	if ((control_point = reinterpret_cast<ControlPoint *> (item->get_data ("control_point"))) == 0) {
		fatal << _("programming error: control point canvas item has no control point object pointer!") << endmsg;
		/*NOTREACHED*/
	}

	control_point->line().remove_point (*control_point);
}

void
Editor::edit_control_point (ArdourCanvas::Item* item)
{
	ControlPoint* p = reinterpret_cast<ControlPoint *> (item->get_data ("control_point"));

	if (p == 0) {
		fatal << _("programming error: control point canvas item has no control point object pointer!") << endmsg;
		/*NOTREACHED*/
	}

	ControlPointDialog d (p);
	ensure_float (d);

	if (d.run () != RESPONSE_ACCEPT) {
		return;
	}

	p->line().modify_point_y (*p, d.get_y_fraction ());
}

void
Editor::edit_notes (TimeAxisViewItem& tavi)
{
	MidiRegionView* mrv = dynamic_cast<MidiRegionView*>(&tavi);

	if (!mrv) {
		return;
	}

	MidiRegionView::Selection const & s = mrv->selection();

	if (s.empty ()) {
		return;
	}

	EditNoteDialog* d = new EditNoteDialog (&(*s.begin())->region_view(), s);
	d->show_all ();
	ensure_float (*d);

	d->signal_response().connect (sigc::bind (sigc::mem_fun (*this, &Editor::note_edit_done), d));
}

void
Editor::note_edit_done (int r, EditNoteDialog* d)
{
	d->done (r);
	delete d;
}

void
Editor::visible_order_range (int* low, int* high) const
{
	*low = TimeAxisView::max_order ();
	*high = 0;

	for (TrackViewList::const_iterator i = track_views.begin(); i != track_views.end(); ++i) {

		RouteTimeAxisView* rtv = dynamic_cast<RouteTimeAxisView*> (*i);

		if (!rtv->hidden()) {

			if (*high < rtv->order()) {
				*high = rtv->order ();
			}

			if (*low > rtv->order()) {
				*low = rtv->order ();
			}
		}
	}
}

void
Editor::region_view_item_click (AudioRegionView& rv, GdkEventButton* event)
{
	/* Either add to or set the set the region selection, unless
	   this is an alignment click (control used)
	*/

	if (Keyboard::modifier_state_contains (event->state, Keyboard::PrimaryModifier)) {
		TimeAxisView* tv = &rv.get_time_axis_view();
		RouteTimeAxisView* rtv = dynamic_cast<RouteTimeAxisView*>(tv);
		double speed = 1.0;
		if (rtv && rtv->is_track()) {
			speed = rtv->track()->speed();
		}

		framepos_t where = get_preferred_edit_position();

		if (where >= 0) {

			if (Keyboard::modifier_state_equals (event->state, Keyboard::ModifierMask (Keyboard::PrimaryModifier|Keyboard::SecondaryModifier))) {

				align_region (rv.region(), SyncPoint, (framepos_t) (where * speed));

			} else if (Keyboard::modifier_state_equals (event->state, Keyboard::ModifierMask (Keyboard::PrimaryModifier|Keyboard::TertiaryModifier))) {

				align_region (rv.region(), End, (framepos_t) (where * speed));

			} else {

				align_region (rv.region(), Start, (framepos_t) (where * speed));
			}
		}
	}
}

void
Editor::collect_new_region_view (RegionView* rv)
{
	latest_regionviews.push_back (rv);
}

void
Editor::collect_and_select_new_region_view (RegionView* rv)
{
	selection->add(rv);
	latest_regionviews.push_back (rv);
}

void
Editor::cancel_selection ()
{
	for (TrackViewList::iterator i = track_views.begin(); i != track_views.end(); ++i) {
		(*i)->hide_selection ();
	}

	selection->clear ();
	clicked_selection = 0;
}

void
Editor::cancel_time_selection ()
{
	for (TrackViewList::iterator i = track_views.begin(); i != track_views.end(); ++i) {
		(*i)->hide_selection ();
	}
	selection->time.clear ();
	clicked_selection = 0;
}	

void
Editor::point_trim (GdkEvent* event, framepos_t new_bound)
{
	RegionView* rv = clicked_regionview;

	/* Choose action dependant on which button was pressed */
	switch (event->button.button) {
	case 1:
		begin_reversible_command (_("start point trim"));

		if (selection->selected (rv)) {
			for (list<RegionView*>::const_iterator i = selection->regions.by_layer().begin();
			     i != selection->regions.by_layer().end(); ++i)
			{
				if (!(*i)->region()->locked()) {
					(*i)->region()->clear_changes ();
					(*i)->region()->trim_front (new_bound);
					_session->add_command(new StatefulDiffCommand ((*i)->region()));
				}
			}

		} else {
			if (!rv->region()->locked()) {
				rv->region()->clear_changes ();
				rv->region()->trim_front (new_bound);
				_session->add_command(new StatefulDiffCommand (rv->region()));
			}
		}

		commit_reversible_command();

		break;
	case 2:
		begin_reversible_command (_("End point trim"));

		if (selection->selected (rv)) {

			for (list<RegionView*>::const_iterator i = selection->regions.by_layer().begin(); i != selection->regions.by_layer().end(); ++i)
			{
				if (!(*i)->region()->locked()) {
					(*i)->region()->clear_changes();
					(*i)->region()->trim_end (new_bound);
					_session->add_command(new StatefulDiffCommand ((*i)->region()));
				}
			}

		} else {

			if (!rv->region()->locked()) {
				rv->region()->clear_changes ();
				rv->region()->trim_end (new_bound);
				_session->add_command (new StatefulDiffCommand (rv->region()));
			}
		}

		commit_reversible_command();

		break;
	default:
		break;
	}
}

void
Editor::hide_marker (ArdourCanvas::Item* item, GdkEvent* /*event*/)
{
	Marker* marker;
	bool is_start;

	if ((marker = static_cast<Marker *> (item->get_data ("marker"))) == 0) {
		fatal << _("programming error: marker canvas item has no marker object pointer!") << endmsg;
		/*NOTREACHED*/
	}

	Location* location = find_location_from_marker (marker, is_start);
	location->set_hidden (true, this);
}


void
Editor::reposition_zoom_rect (framepos_t start, framepos_t end)
{
	double x1 = sample_to_pixel (start);
	double x2 = sample_to_pixel (end);
	double y2 = _full_canvas_height - 1.0;

	zoom_rect->set (ArdourCanvas::Rect (x1, 1.0, x2, y2));
}


gint
Editor::mouse_rename_region (ArdourCanvas::Item* /*item*/, GdkEvent* /*event*/)
{
	using namespace Gtkmm2ext;

	ArdourPrompter prompter (false);

	prompter.set_prompt (_("Name for region:"));
	prompter.set_initial_text (clicked_regionview->region()->name());
	prompter.add_button (_("Rename"), Gtk::RESPONSE_ACCEPT);
	prompter.set_response_sensitive (Gtk::RESPONSE_ACCEPT, false);
	prompter.show_all ();
	switch (prompter.run ()) {
	case Gtk::RESPONSE_ACCEPT:
		string str;
		prompter.get_result(str);
		if (str.length()) {
			clicked_regionview->region()->set_name (str);
		}
		break;
	}
	return true;
}


void
Editor::mouse_brush_insert_region (RegionView* rv, framepos_t pos)
{
	/* no brushing without a useful snap setting */

	switch (_snap_mode) {
	case SnapMagnetic:
		return; /* can't work because it allows region to be placed anywhere */
	default:
		break; /* OK */
	}

	switch (_snap_type) {
	case SnapToMark:
		return;

	default:
		break;
	}

	/* don't brush a copy over the original */

	if (pos == rv->region()->position()) {
		return;
	}

	RouteTimeAxisView* rtv = dynamic_cast<RouteTimeAxisView*>(&rv->get_time_axis_view());

	if (rtv == 0 || !rtv->is_track()) {
		return;
	}

	boost::shared_ptr<Playlist> playlist = rtv->playlist();
	double speed = rtv->track()->speed();

	playlist->clear_changes ();
	boost::shared_ptr<Region> new_region (RegionFactory::create (rv->region(), true));
	playlist->add_region (new_region, (framepos_t) (pos * speed));
	_session->add_command (new StatefulDiffCommand (playlist));

	// playlist is frozen, so we have to update manually XXX this is disgusting

	playlist->RegionAdded (new_region); /* EMIT SIGNAL */
}

gint
Editor::track_height_step_timeout ()
{
	if (get_microseconds() - last_track_height_step_timestamp < 250000) {
		current_stepping_trackview = 0;
		return false;
	}
	return true;
}

void
Editor::add_region_drag (ArdourCanvas::Item* item, GdkEvent*, RegionView* region_view)
{
	assert (region_view);

	if (!region_view->region()->playlist()) {
		return;
	}

<<<<<<< HEAD
	if (Config->get_edit_mode() == Splice) {
		_drags->add (new RegionSpliceDrag (this, item, region_view, selection->regions.by_layer()));
	} else {
		_drags->add (new RegionMoveDrag (this, item, region_view, selection->regions.by_layer(), false, false));
=======
	_region_motion_group->raise_to_top ();

	switch (Config->get_edit_mode()) {
		case Splice:
			_drags->add (new RegionSpliceDrag (this, item, region_view, selection->regions.by_layer()));
			break;
		case Ripple:
			_drags->add (new RegionRippleDrag (this, item, region_view, selection->regions.by_layer()));
			break;
		default:
			_drags->add (new RegionMoveDrag (this, item, region_view, selection->regions.by_layer(), false, false));
			break;
>>>>>>> da65f377
	}
}

void
Editor::add_region_copy_drag (ArdourCanvas::Item* item, GdkEvent*, RegionView* region_view)
{
	assert (region_view);

	if (!region_view->region()->playlist()) {
		return;
	}

	_drags->add (new RegionMoveDrag (this, item, region_view, selection->regions.by_layer(), false, true));
}

void
Editor::add_region_brush_drag (ArdourCanvas::Item* item, GdkEvent*, RegionView* region_view)
{
	assert (region_view);

	if (!region_view->region()->playlist()) {
		return;
	}

	if (Config->get_edit_mode() == Splice || Config->get_edit_mode() == Ripple) {
		return;
	}

	_drags->add (new RegionMoveDrag (this, item, region_view, selection->regions.by_layer(), true, false));

	begin_reversible_command (Operations::drag_region_brush);
}

/** Start a grab where a time range is selected, track(s) are selected, and the
 *  user clicks and drags a region with a modifier in order to create a new region containing
 *  the section of the clicked region that lies within the time range.
 */
void
Editor::start_selection_grab (ArdourCanvas::Item* /*item*/, GdkEvent* event)
{
	if (clicked_regionview == 0) {
		return;
	}

	/* lets try to create new Region for the selection */

	vector<boost::shared_ptr<Region> > new_regions;
	create_region_from_selection (new_regions);

	if (new_regions.empty()) {
		return;
	}

	/* XXX fix me one day to use all new regions */

	boost::shared_ptr<Region> region (new_regions.front());

	/* add it to the current stream/playlist.

	   tricky: the streamview for the track will add a new regionview. we will
	   catch the signal it sends when it creates the regionview to
	   set the regionview we want to then drag.
	*/

	latest_regionviews.clear();
	sigc::connection c = clicked_routeview->view()->RegionViewAdded.connect (sigc::mem_fun(*this, &Editor::collect_new_region_view));

	/* A selection grab currently creates two undo/redo operations, one for
	   creating the new region and another for moving it.
	*/

	begin_reversible_command (Operations::selection_grab);

	boost::shared_ptr<Playlist> playlist = clicked_axisview->playlist();

	playlist->clear_changes ();
	clicked_routeview->playlist()->add_region (region, selection->time[clicked_selection].start);
	_session->add_command(new StatefulDiffCommand (playlist));

	commit_reversible_command ();

	c.disconnect ();

	if (latest_regionviews.empty()) {
		/* something went wrong */
		return;
	}

	/* we need to deselect all other regionviews, and select this one
	   i'm ignoring undo stuff, because the region creation will take care of it
	*/
	selection->set (latest_regionviews);

	_drags->set (new RegionMoveDrag (this, latest_regionviews.front()->get_canvas_group(), latest_regionviews.front(), latest_regionviews, false, false), event);
}

void
Editor::escape ()
{
	if (_drags->active ()) {
		_drags->abort ();
	} else {
		selection->clear ();
	}
}

void
Editor::set_internal_edit (bool yn)
{
	if (_internal_editing == yn) {
		return;
	}

	_internal_editing = yn;

	if (yn) {
		pre_internal_mouse_mode = mouse_mode;
		pre_internal_snap_type = _snap_type;
		pre_internal_snap_mode = _snap_mode;

		for (TrackViewList::iterator i = track_views.begin(); i != track_views.end(); ++i) {
			(*i)->enter_internal_edit_mode ();
		}

		set_snap_to (internal_snap_type);
		set_snap_mode (internal_snap_mode);

	} else {

		internal_snap_mode = _snap_mode;
		internal_snap_type = _snap_type;

		for (TrackViewList::iterator i = track_views.begin(); i != track_views.end(); ++i) {
			(*i)->leave_internal_edit_mode ();
		}

		if (mouse_mode == MouseDraw && pre_internal_mouse_mode != MouseDraw) {
			/* we were drawing .. flip back to something sensible */
			set_mouse_mode (pre_internal_mouse_mode);
		}

		set_snap_to (pre_internal_snap_type);
		set_snap_mode (pre_internal_snap_mode);
	}

	reset_canvas_cursor ();
}

/** Update _join_object_range_state which indicate whether we are over the top
 *  or bottom half of a route view, used by the `join object/range' tool
 *  mode. Coordinates in canvas space.
 */
void
Editor::update_join_object_range_location (double y)
{
	if (_internal_editing || !get_smart_mode()) {
		_join_object_range_state = JOIN_OBJECT_RANGE_NONE;
		return;
	}

	JoinObjectRangeState const old = _join_object_range_state;

	if (mouse_mode == MouseObject) {
		_join_object_range_state = JOIN_OBJECT_RANGE_OBJECT;
	} else if (mouse_mode == MouseRange) {
		_join_object_range_state = JOIN_OBJECT_RANGE_RANGE;
	}


	if (entered_regionview) {

		ArdourCanvas::Duple const item_space = entered_regionview->get_canvas_group()->canvas_to_item (ArdourCanvas::Duple (0, y));
		double const c = item_space.y / entered_regionview->height();
			
		_join_object_range_state = c <= 0.5 ? JOIN_OBJECT_RANGE_RANGE : JOIN_OBJECT_RANGE_OBJECT;
		
		if (_join_object_range_state != old) {
			set_canvas_cursor (which_track_cursor ());
		}

	} else if (entered_track) {

		RouteTimeAxisView* entered_route_view = dynamic_cast<RouteTimeAxisView*> (entered_track);
		
		if (entered_route_view) {
			/* track/bus ... but not in a region ... use range mode */
			_join_object_range_state = JOIN_OBJECT_RANGE_RANGE;
			if (_join_object_range_state != old) {
				set_canvas_cursor (which_track_cursor ());
			}
		} else {
			/* Other kinds of tracks use object mode */
			_join_object_range_state = JOIN_OBJECT_RANGE_OBJECT;
			if (_join_object_range_state != old) {
				set_canvas_cursor (which_track_cursor ());
			}
		}
	}
}

Editing::MouseMode
Editor::effective_mouse_mode () const
{
	if (_join_object_range_state == JOIN_OBJECT_RANGE_OBJECT) {
		return MouseObject;
	} else if (_join_object_range_state == JOIN_OBJECT_RANGE_RANGE) {
		return MouseRange;
	}

	return mouse_mode;
}

void
Editor::remove_midi_note (ArdourCanvas::Item* item, GdkEvent *)
{
	NoteBase* e = reinterpret_cast<NoteBase*> (item->get_data ("notebase"));
	assert (e);

	e->region_view().delete_note (e->note ());
}

/** Obtain the pointer position in canvas coordinates */
void
Editor::get_pointer_position (double& x, double& y) const
{
	int px, py;
	_track_canvas->get_pointer (px, py);
	_track_canvas->window_to_canvas (px, py, x, y);
}<|MERGE_RESOLUTION|>--- conflicted
+++ resolved
@@ -2400,14 +2400,6 @@
 		return;
 	}
 
-<<<<<<< HEAD
-	if (Config->get_edit_mode() == Splice) {
-		_drags->add (new RegionSpliceDrag (this, item, region_view, selection->regions.by_layer()));
-	} else {
-		_drags->add (new RegionMoveDrag (this, item, region_view, selection->regions.by_layer(), false, false));
-=======
-	_region_motion_group->raise_to_top ();
-
 	switch (Config->get_edit_mode()) {
 		case Splice:
 			_drags->add (new RegionSpliceDrag (this, item, region_view, selection->regions.by_layer()));
@@ -2418,7 +2410,7 @@
 		default:
 			_drags->add (new RegionMoveDrag (this, item, region_view, selection->regions.by_layer(), false, false));
 			break;
->>>>>>> da65f377
+
 	}
 }
 
