/*
    Copyright (C) 2001-2011 Paul Davis
    Author: David Robillard

    This program is free software; you can redistribute it and/or modify
    it under the terms of the GNU General Public License as published by
    the Free Software Foundation; either version 2 of the License, or
    (at your option) any later version.

    This program is distributed in the hope that it will be useful,
    but WITHOUT ANY WARRANTY; without even the implied warranty of
    MERCHANTABILITY or FITNESS FOR A PARTICULAR PURPOSE.  See the
    GNU General Public License for more details.

    You should have received a copy of the GNU General Public License
    along with this program; if not, write to the Free Software
    Foundation, Inc., 675 Mass Ave, Cambridge, MA 02139, USA.
*/

#include <cmath>
#include <algorithm>
#include <ostream>

#include <gtkmm.h>

#include "gtkmm2ext/gtk_ui.h"

#include <sigc++/signal.h>

#include "midi++/midnam_patch.h"

#include "pbd/memento_command.h"
#include "pbd/stateful_diff_command.h"

#include "ardour/midi_model.h"
#include "ardour/midi_region.h"
#include "ardour/midi_source.h"
#include "ardour/midi_track.h"
#include "ardour/operations.h"
#include "ardour/session.h"

#include "evoral/Parameter.hpp"
#include "evoral/MIDIEvent.hpp"
#include "evoral/Control.hpp"
#include "evoral/midi_util.h"

#include "canvas/debug.h"
#include "canvas/text.h"

#include "automation_region_view.h"
#include "automation_time_axis.h"
#include "control_point.h"
#include "debug.h"
#include "editor.h"
#include "editor_drag.h"
#include "ghostregion.h"
#include "gui_thread.h"
#include "item_counts.h"
#include "keyboard.h"
#include "midi_channel_dialog.h"
#include "midi_cut_buffer.h"
#include "midi_list_editor.h"
#include "midi_region_view.h"
#include "midi_streamview.h"
#include "midi_time_axis.h"
#include "midi_util.h"
#include "midi_velocity_dialog.h"
#include "mouse_cursors.h"
#include "note_player.h"
#include "paste_context.h"
#include "public_editor.h"
#include "route_time_axis.h"
#include "rgb_macros.h"
#include "selection.h"
#include "streamview.h"
#include "patch_change_dialog.h"
#include "verbose_cursor.h"
#include "ardour_ui.h"
#include "note.h"
#include "hit.h"
#include "patch_change.h"
#include "sys_ex.h"

#include "i18n.h"

using namespace ARDOUR;
using namespace PBD;
using namespace Editing;
using namespace std;
using Gtkmm2ext::Keyboard;

PBD::Signal1<void, MidiRegionView *> MidiRegionView::SelectionCleared;

#define MIDI_BP_ZERO ((Config->get_first_midi_bank_is_zero())?0:1)

MidiRegionView::MidiRegionView (ArdourCanvas::Container*      parent,
                                RouteTimeAxisView&            tv,
                                boost::shared_ptr<MidiRegion> r,
                                double                        spu,
                                uint32_t                      basic_color)
	: RegionView (parent, tv, r, spu, basic_color)
	, _current_range_min(0)
	, _current_range_max(0)
	, _region_relative_time_converter(r->session().tempo_map(), r->position())
	, _source_relative_time_converter(r->session().tempo_map(), r->position() - r->start())
	, _active_notes(0)
	, _note_group (new ArdourCanvas::Container (group))
	, _note_diff_command (0)
	, _ghost_note(0)
	, _step_edit_cursor (0)
	, _step_edit_cursor_width (1.0)
	, _step_edit_cursor_position (0.0)
	, _channel_selection_scoped_note (0)
	, _temporary_note_group (0)
	, _mouse_state(None)
	, _pressed_button(0)
	, _sort_needed (true)
	, _optimization_iterator (_events.end())
	, _list_editor (0)
	, _no_sound_notes (false)
	, _last_event_x (0)
	, _last_event_y (0)
	, _grabbed_keyboard (false)
	, _entered (false)
	, pre_enter_cursor (0)
	, pre_press_cursor (0)
	, pre_note_enter_cursor (0)
	, _note_player (0)
{
	CANVAS_DEBUG_NAME (_note_group, string_compose ("note group for %1", get_item_name()));
	_note_group->raise_to_top();
	PublicEditor::DropDownKeys.connect (sigc::mem_fun (*this, &MidiRegionView::drop_down_keys));

	Config->ParameterChanged.connect (*this, invalidator (*this), boost::bind (&MidiRegionView::parameter_changed, this, _1), gui_context());
	connect_to_diskstream ();

	SelectionCleared.connect (_selection_cleared_connection, invalidator (*this), boost::bind (&MidiRegionView::selection_cleared, this, _1), gui_context ());

	PublicEditor& editor (trackview.editor());
	editor.get_selection().ClearMidiNoteSelection.connect (_clear_midi_selection_connection, invalidator (*this), boost::bind (&MidiRegionView::clear_midi_selection, this), gui_context ());
}

MidiRegionView::MidiRegionView (ArdourCanvas::Container*      parent,
                                RouteTimeAxisView&            tv,
                                boost::shared_ptr<MidiRegion> r,
                                double                        spu,
                                uint32_t                      basic_color,
                                TimeAxisViewItem::Visibility  visibility)
	: RegionView (parent, tv, r, spu, basic_color, false, visibility)
	, _current_range_min(0)
	, _current_range_max(0)
	, _region_relative_time_converter(r->session().tempo_map(), r->position())
	, _source_relative_time_converter(r->session().tempo_map(), r->position() - r->start())
	, _active_notes(0)
	, _note_group (new ArdourCanvas::Container (parent))
	, _note_diff_command (0)
	, _ghost_note(0)
	, _step_edit_cursor (0)
	, _step_edit_cursor_width (1.0)
	, _step_edit_cursor_position (0.0)
	, _channel_selection_scoped_note (0)
	, _temporary_note_group (0)
	, _mouse_state(None)
	, _pressed_button(0)
	, _sort_needed (true)
	, _optimization_iterator (_events.end())
	, _list_editor (0)
	, _no_sound_notes (false)
	, _last_event_x (0)
	, _last_event_y (0)
	, _grabbed_keyboard (false)
	, _entered (false)
	, pre_enter_cursor (0)
	, pre_press_cursor (0)
	, pre_note_enter_cursor (0)
	, _note_player (0)
{
	CANVAS_DEBUG_NAME (_note_group, string_compose ("note group for %1", get_item_name()));
	_note_group->raise_to_top();

	PublicEditor::DropDownKeys.connect (sigc::mem_fun (*this, &MidiRegionView::drop_down_keys));

	connect_to_diskstream ();

	SelectionCleared.connect (_selection_cleared_connection, invalidator (*this), boost::bind (&MidiRegionView::selection_cleared, this, _1), gui_context ());

	PublicEditor& editor (trackview.editor());
	editor.get_selection().ClearMidiNoteSelection.connect (_clear_midi_selection_connection, invalidator (*this), boost::bind (&MidiRegionView::clear_midi_selection, this), gui_context ());
}

void
MidiRegionView::parameter_changed (std::string const & p)
{
	if (p == "display-first-midi-bank-as-zero") {
		if (_enable_display) {
			redisplay_model();
		}
	}
}

MidiRegionView::MidiRegionView (const MidiRegionView& other)
	: sigc::trackable(other)
	, RegionView (other)
	, _current_range_min(0)
	, _current_range_max(0)
	, _region_relative_time_converter(other.region_relative_time_converter())
	, _source_relative_time_converter(other.source_relative_time_converter())
	, _active_notes(0)
	, _note_group (new ArdourCanvas::Container (get_canvas_group()))
	, _note_diff_command (0)
	, _ghost_note(0)
	, _step_edit_cursor (0)
	, _step_edit_cursor_width (1.0)
	, _step_edit_cursor_position (0.0)
	, _channel_selection_scoped_note (0)
	, _temporary_note_group (0)
	, _mouse_state(None)
	, _pressed_button(0)
	, _sort_needed (true)
	, _optimization_iterator (_events.end())
	, _list_editor (0)
	, _no_sound_notes (false)
	, _last_event_x (0)
	, _last_event_y (0)
	, _grabbed_keyboard (false)
	, _entered (false)
	, pre_enter_cursor (0)
	, pre_press_cursor (0)
	, pre_note_enter_cursor (0)
	, _note_player (0)
{
	init (false);
}

MidiRegionView::MidiRegionView (const MidiRegionView& other, boost::shared_ptr<MidiRegion> region)
	: RegionView (other, boost::shared_ptr<Region> (region))
	, _current_range_min(0)
	, _current_range_max(0)
	, _region_relative_time_converter(other.region_relative_time_converter())
	, _source_relative_time_converter(other.source_relative_time_converter())
	, _active_notes(0)
	, _note_group (new ArdourCanvas::Container (get_canvas_group()))
	, _note_diff_command (0)
	, _ghost_note(0)
	, _step_edit_cursor (0)
	, _step_edit_cursor_width (1.0)
	, _step_edit_cursor_position (0.0)
	, _channel_selection_scoped_note (0)
	, _temporary_note_group (0)
	, _mouse_state(None)
	, _pressed_button(0)
	, _sort_needed (true)
	, _optimization_iterator (_events.end())
	, _list_editor (0)
	, _no_sound_notes (false)
	, _last_event_x (0)
	, _last_event_y (0)
	, _grabbed_keyboard (false)
	, _entered (false)
	, pre_enter_cursor (0)
	, pre_press_cursor (0)
	, pre_note_enter_cursor (0)
	, _note_player (0)
{
	init (true);
}

void
MidiRegionView::init (bool wfd)
{
	PublicEditor::DropDownKeys.connect (sigc::mem_fun (*this, &MidiRegionView::drop_down_keys));

	NoteBase::NoteBaseDeleted.connect (note_delete_connection, MISSING_INVALIDATOR,
					   boost::bind (&MidiRegionView::maybe_remove_deleted_note_from_selection, this, _1),
					   gui_context());
	
	if (wfd) {
		midi_region()->midi_source(0)->load_model();
	}

	_model = midi_region()->midi_source(0)->model();
	_enable_display = false;
	_fill_color_name = "midi frame base";

	RegionView::init (false);

	set_height (trackview.current_height());

	region_muted ();
	region_sync_changed ();
	region_resized (ARDOUR::bounds_change);
	region_locked ();

	set_colors ();

	_enable_display = true;
	if (_model) {
		if (wfd) {
			display_model (_model);
		}
	}

	reset_width_dependent_items (_pixel_width);

	group->raise_to_top();

	midi_view()->midi_track()->PlaybackChannelModeChanged.connect (_channel_mode_changed_connection, invalidator (*this),
								       boost::bind (&MidiRegionView::midi_channel_mode_changed, this),
								       gui_context ());

	instrument_info().Changed.connect (_instrument_changed_connection, invalidator (*this),
					   boost::bind (&MidiRegionView::instrument_settings_changed, this), gui_context());

	trackview.editor().SnapChanged.connect(snap_changed_connection, invalidator(*this),
	                                       boost::bind (&MidiRegionView::snap_changed, this),
	                                       gui_context());

	trackview.editor().MouseModeChanged.connect(_mouse_mode_connection, invalidator (*this),
	                                            boost::bind (&MidiRegionView::mouse_mode_changed, this),
	                                            gui_context ());

	Config->ParameterChanged.connect (*this, invalidator (*this), boost::bind (&MidiRegionView::parameter_changed, this, _1), gui_context());
	connect_to_diskstream ();

	SelectionCleared.connect (_selection_cleared_connection, invalidator (*this), boost::bind (&MidiRegionView::selection_cleared, this, _1), gui_context ());

	PublicEditor& editor (trackview.editor());
	editor.get_selection().ClearMidiNoteSelection.connect (_clear_midi_selection_connection, invalidator (*this), boost::bind (&MidiRegionView::clear_midi_selection, this), gui_context ());
}

InstrumentInfo&
MidiRegionView::instrument_info () const
{
	RouteUI* route_ui = dynamic_cast<RouteUI*> (&trackview);
	return route_ui->route()->instrument_info();
}

const boost::shared_ptr<ARDOUR::MidiRegion>
MidiRegionView::midi_region() const
{
	return boost::dynamic_pointer_cast<ARDOUR::MidiRegion>(_region);
}

void
MidiRegionView::connect_to_diskstream ()
{
	midi_view()->midi_track()->DataRecorded.connect(
		*this, invalidator(*this),
		boost::bind (&MidiRegionView::data_recorded, this, _1),
		gui_context());
}

bool
MidiRegionView::canvas_group_event(GdkEvent* ev)
{
	if (in_destructor) {
		return false;
	}

	if (!trackview.editor().internal_editing()) {
		// not in internal edit mode, so just act like a normal region
		return RegionView::canvas_group_event (ev);
	}

	bool r;

	switch (ev->type) {
	case GDK_ENTER_NOTIFY:
		_last_event_x = ev->crossing.x;
		_last_event_y = ev->crossing.y;
		enter_notify(&ev->crossing);
		// set entered_regionview (among other things)
		return RegionView::canvas_group_event (ev);

	case GDK_LEAVE_NOTIFY:
		_last_event_x = ev->crossing.x;
		_last_event_y = ev->crossing.y;
		leave_notify(&ev->crossing);
		// reset entered_regionview (among other things)
		return RegionView::canvas_group_event (ev);

	case GDK_SCROLL:
		if (scroll (&ev->scroll)) {
			return true;
		}
		break;

	case GDK_KEY_PRESS:
		return key_press (&ev->key);

	case GDK_KEY_RELEASE:
		return key_release (&ev->key);

	case GDK_BUTTON_PRESS:
		return button_press (&ev->button);

	case GDK_BUTTON_RELEASE:
		r = button_release (&ev->button);
		delete _note_player;
		_note_player = 0;
		return r;

	case GDK_MOTION_NOTIFY:
		_last_event_x = ev->motion.x;
		_last_event_y = ev->motion.y;
		return motion (&ev->motion);

	default:
		break;
	}

	return RegionView::canvas_group_event (ev);
}

bool
MidiRegionView::enter_notify (GdkEventCrossing* ev)
{
	enter_internal();

	_entered = true;
	return false;
}

bool
MidiRegionView::leave_notify (GdkEventCrossing*)
{
	_mouse_mode_connection.disconnect ();

	leave_internal();

	_entered = false;
	return false;
}

void
MidiRegionView::mouse_mode_changed ()
{
	// Adjust frame colour (become more transparent for internal tools)
	set_frame_color();

	if (_entered) {
		if (trackview.editor().internal_editing()) {
			// Switched in to internal editing mode while entered
			enter_internal();
		} else {
			// Switched out of internal editing mode while entered
			leave_internal();
		}
	}
}

void
MidiRegionView::enter_internal()
{
	if (trackview.editor().current_mouse_mode() == MouseDraw && _mouse_state != AddDragging) {
		// Show ghost note under pencil
		create_ghost_note(_last_event_x, _last_event_y);
	}

	if (!_selection.empty()) {
		// Grab keyboard for moving selected notes with arrow keys
		Keyboard::magic_widget_grab_focus();
		_grabbed_keyboard = true;
	}
}

void
MidiRegionView::leave_internal()
{
	trackview.editor().verbose_cursor()->hide ();
	remove_ghost_note ();

	if (_grabbed_keyboard) {
		Keyboard::magic_widget_drop_focus();
		_grabbed_keyboard = false;
	}
}

bool
MidiRegionView::button_press (GdkEventButton* ev)
{
	if (ev->button != 1) {
		return false;
	}

	Editor* editor = dynamic_cast<Editor *> (&trackview.editor());
	MouseMode m = editor->current_mouse_mode();

	if (m == MouseContent && Keyboard::modifier_state_contains (ev->state, Keyboard::insert_note_modifier())) {
		pre_press_cursor = editor->get_canvas_cursor ();
		editor->set_canvas_cursor (editor->cursors()->midi_pencil);
	}

	if (_mouse_state != SelectTouchDragging) {
		
		_pressed_button = ev->button;
		_mouse_state = Pressed;
		
		return true;
	}

	_pressed_button = ev->button;

	return true;
}

bool
MidiRegionView::button_release (GdkEventButton* ev)
{
	double event_x, event_y;

	if (ev->button != 1) {
		return false;
	}

	event_x = ev->x;
	event_y = ev->y;

	group->canvas_to_item (event_x, event_y);
	group->ungrab ();

	PublicEditor& editor = trackview.editor ();

	if (pre_press_cursor) {
		dynamic_cast<Editor*>(&editor)->set_canvas_cursor (pre_press_cursor, false);
		pre_press_cursor = 0;
	}

	switch (_mouse_state) {
	case Pressed: // Clicked

		switch (editor.current_mouse_mode()) {
		case MouseRange:
			/* no motion occured - simple click */
			clear_selection ();
			break;

		case MouseContent:
		case MouseTimeFX:
			{
				clear_selection();

				if (Keyboard::is_insert_note_event(ev)) {

					double event_x, event_y;

					event_x = ev->x;
					event_y = ev->y;
					group->canvas_to_item (event_x, event_y);

					Evoral::MusicalTime beats = get_grid_beats(editor.pixel_to_sample(event_x));

					/* Shorten the length by 1 tick so that we can add a new note at the next
					   grid snap without it overlapping this one.
					*/
					beats -= Evoral::MusicalTime::tick();

					create_note_at (editor.pixel_to_sample (event_x), event_y, beats, true);
				}

				break;
			}
		case MouseDraw:
			{
				Evoral::MusicalTime beats = get_grid_beats(editor.pixel_to_sample(event_x));

				/* Shorten the length by 1 tick so that we can add a new note at the next
				   grid snap without it overlapping this one.
				*/
				beats -= Evoral::MusicalTime::tick();
				
				create_note_at (editor.pixel_to_sample (event_x), event_y, beats, true);

				break;
			}
		default:
			break;
		}

		_mouse_state = None;
		break;

	case SelectRectDragging:
	case AddDragging:
		editor.drags()->end_grab ((GdkEvent *) ev);
		_mouse_state = None;
		create_ghost_note (ev->x, ev->y);
		break;


	default:
		break;
	}

	return false;
}

bool
MidiRegionView::motion (GdkEventMotion* ev)
{
	PublicEditor& editor = trackview.editor ();

	if (!_ghost_note && editor.current_mouse_mode() == MouseContent &&
	    Keyboard::modifier_state_contains (ev->state, Keyboard::insert_note_modifier()) &&
	    _mouse_state != AddDragging) {

		create_ghost_note (ev->x, ev->y);

	} else if (_ghost_note && editor.current_mouse_mode() == MouseContent &&
	           Keyboard::modifier_state_contains (ev->state, Keyboard::insert_note_modifier())) {

		update_ghost_note (ev->x, ev->y);

	} else if (_ghost_note && editor.current_mouse_mode() == MouseContent) {

		remove_ghost_note ();
		editor.verbose_cursor()->hide ();

	} else if (_ghost_note && editor.current_mouse_mode() == MouseDraw) {

		update_ghost_note (ev->x, ev->y);
	}

	/* any motion immediately hides velocity text that may have been visible */

	for (Selection::iterator i = _selection.begin(); i != _selection.end(); ++i) {
		(*i)->hide_velocity ();
	}

	switch (_mouse_state) {
	case Pressed:

		if (_pressed_button == 1) {
			
			MouseMode m = editor.current_mouse_mode();
			
			if (m == MouseDraw || (m == MouseContent && Keyboard::modifier_state_contains (ev->state, Keyboard::insert_note_modifier()))) {
				editor.drags()->set (new NoteCreateDrag (dynamic_cast<Editor *> (&editor), group, this), (GdkEvent *) ev);
				_mouse_state = AddDragging;
				remove_ghost_note ();
				editor.verbose_cursor()->hide ();
				return true;
			} else if (m == MouseContent) {
				editor.drags()->set (new MidiRubberbandSelectDrag (dynamic_cast<Editor *> (&editor), this), (GdkEvent *) ev);
				if (!Keyboard::modifier_state_equals (ev->state, Keyboard::TertiaryModifier)) {
					clear_selection ();
				}
				_mouse_state = SelectRectDragging;
				return true;
			} else if (m == MouseRange) {
				editor.drags()->set (new MidiVerticalSelectDrag (dynamic_cast<Editor *> (&editor), this), (GdkEvent *) ev);
				_mouse_state = SelectVerticalDragging;
				return true;
			}
		}

		return false;

	case SelectRectDragging:
	case SelectVerticalDragging:
	case AddDragging:
		editor.drags()->motion_handler ((GdkEvent *) ev, false);
		break;
		
	case SelectTouchDragging:
		return false;

	default:
		break;

	}

	/* we may be dragging some non-note object (eg. patch-change, sysex) 
	 */

	return editor.drags()->motion_handler ((GdkEvent *) ev, false);
}


bool
MidiRegionView::scroll (GdkEventScroll* ev)
{
	if (_selection.empty()) {
		return false;
	}

	if (Keyboard::modifier_state_equals (ev->state, Keyboard::PrimaryModifier)) {
		/* XXX: bit of a hack; allow PrimaryModifier scroll through so that
		   it still works for zoom.
		*/
		return false;
	}

	trackview.editor().verbose_cursor()->hide ();

	bool fine = !Keyboard::modifier_state_contains (ev->state, Keyboard::SecondaryModifier);
	bool together = Keyboard::modifier_state_contains (ev->state, Keyboard::TertiaryModifier);

	if (ev->direction == GDK_SCROLL_UP) {
		change_velocities (true, fine, false, together);
	} else if (ev->direction == GDK_SCROLL_DOWN) {
		change_velocities (false, fine, false, together);
	} else {
		/* left, right: we don't use them */
		return false;
	}

	return true;
}

bool
MidiRegionView::key_press (GdkEventKey* ev)
{
	/* since GTK bindings are generally activated on press, and since
	   detectable auto-repeat is the name of the game and only sends
	   repeated presses, carry out key actions at key press, not release.
	*/

	bool unmodified = Keyboard::no_modifier_keys_pressed (ev);
	
	if (unmodified && (ev->keyval == GDK_Alt_L || ev->keyval == GDK_Alt_R)) {
		_mouse_state = SelectTouchDragging;
		return true;

	} else if (ev->keyval == GDK_Escape && unmodified) {
		clear_selection();
		_mouse_state = None;

	} else if (unmodified && (ev->keyval == GDK_comma || ev->keyval == GDK_period)) {

		bool start = (ev->keyval == GDK_comma);
		bool end = (ev->keyval == GDK_period);
		bool shorter = Keyboard::modifier_state_contains (ev->state, Keyboard::PrimaryModifier);
		bool fine = Keyboard::modifier_state_contains (ev->state, Keyboard::SecondaryModifier);

		change_note_lengths (fine, shorter, Evoral::MusicalTime(), start, end);

		return true;

	} else if ((ev->keyval == GDK_BackSpace || ev->keyval == GDK_Delete) && unmodified) {

		if (_selection.empty()) {
			return false;
		}

		delete_selection();
		return true;

	} else if (ev->keyval == GDK_Tab) {

		if (Keyboard::modifier_state_contains (ev->state, Keyboard::PrimaryModifier)) {
			goto_previous_note (Keyboard::modifier_state_contains (ev->state, Keyboard::TertiaryModifier));
		} else {
			goto_next_note (Keyboard::modifier_state_contains (ev->state, Keyboard::TertiaryModifier));
		}
		return true;

	} else if (ev->keyval == GDK_ISO_Left_Tab) {

		/* Shift-TAB generates ISO Left Tab, for some reason */

		if (Keyboard::modifier_state_contains (ev->state, Keyboard::PrimaryModifier)) {
			goto_previous_note (Keyboard::modifier_state_contains (ev->state, Keyboard::TertiaryModifier));
		} else {
			goto_next_note (Keyboard::modifier_state_contains (ev->state, Keyboard::TertiaryModifier));
		}
		return true;



	} else if (ev->keyval == GDK_Up) {

		bool allow_smush = Keyboard::modifier_state_contains (ev->state, Keyboard::TertiaryModifier);
		bool fine = !Keyboard::modifier_state_contains (ev->state, Keyboard::SecondaryModifier);
		bool together = Keyboard::modifier_state_contains (ev->state, Keyboard::Level4Modifier);

		if (Keyboard::modifier_state_contains (ev->state, Keyboard::PrimaryModifier)) {
			change_velocities (true, fine, allow_smush, together);
		} else {
			transpose (true, fine, allow_smush);
		}
		return true;

	} else if (ev->keyval == GDK_Down) {

		bool allow_smush = Keyboard::modifier_state_contains (ev->state, Keyboard::TertiaryModifier);
		bool fine = !Keyboard::modifier_state_contains (ev->state, Keyboard::SecondaryModifier);
		bool together = Keyboard::modifier_state_contains (ev->state, Keyboard::Level4Modifier);

		if (Keyboard::modifier_state_contains (ev->state, Keyboard::PrimaryModifier)) {
			change_velocities (false, fine, allow_smush, together);
		} else {
			transpose (false, fine, allow_smush);
		}
		return true;

	} else if (ev->keyval == GDK_Left) {

		bool fine = !Keyboard::modifier_state_contains (ev->state, Keyboard::SecondaryModifier);
		nudge_notes (false, fine);
		return true;

	} else if (ev->keyval == GDK_Right) {

		bool fine = !Keyboard::modifier_state_contains (ev->state, Keyboard::SecondaryModifier);
		nudge_notes (true, fine);
		return true;

	} else if (ev->keyval == GDK_c && unmodified) {
		channel_edit ();
		return true;

	} else if (ev->keyval == GDK_v && unmodified) {
		velocity_edit ();
		return true;
	}

	return false;
}

bool
MidiRegionView::key_release (GdkEventKey* ev)
{
	if ((_mouse_state == SelectTouchDragging) && (ev->keyval == GDK_Alt_L || ev->keyval == GDK_Alt_R)) {
		_mouse_state = None;
		return true;
	}
	return false;
}

void
MidiRegionView::channel_edit ()
{
	if (_selection.empty()) {
		return;
	}

	/* pick a note somewhat at random (since Selection is a set<>) to
	 * provide the "current" channel for the dialog.
	 */

	uint8_t current_channel = (*_selection.begin())->note()->channel ();
	MidiChannelDialog channel_dialog (current_channel);
	int ret = channel_dialog.run ();

	switch (ret) {
	case Gtk::RESPONSE_OK:
		break;
	default:
		return;
	}

	uint8_t new_channel = channel_dialog.active_channel ();

	start_note_diff_command (_("channel edit"));

	for (Selection::iterator i = _selection.begin(); i != _selection.end(); ) {
		Selection::iterator next = i;
		++next;
		change_note_channel (*i, new_channel);
		i = next;
	}

	apply_diff ();
}

void
MidiRegionView::velocity_edit ()
{
	if (_selection.empty()) {
		return;
	}
	
	/* pick a note somewhat at random (since Selection is a set<>) to
	 * provide the "current" velocity for the dialog.
	 */

	uint8_t current_velocity = (*_selection.begin())->note()->velocity ();
	MidiVelocityDialog velocity_dialog (current_velocity);
	int ret = velocity_dialog.run ();

	switch (ret) {
	case Gtk::RESPONSE_OK:
		break;
	default:
		return;
	}

	uint8_t new_velocity = velocity_dialog.velocity ();

	start_note_diff_command (_("velocity edit"));

	for (Selection::iterator i = _selection.begin(); i != _selection.end(); ) {
		Selection::iterator next = i;
		++next;
		change_note_velocity (*i, new_velocity, false);
		i = next;
	}

	apply_diff ();
}

void
MidiRegionView::show_list_editor ()
{
	if (!_list_editor) {
		_list_editor = new MidiListEditor (trackview.session(), midi_region(), midi_view()->midi_track());
	}
	_list_editor->present ();
}

/** Add a note to the model, and the view, at a canvas (click) coordinate.
 * \param t time in frames relative to the position of the region
 * \param y vertical position in pixels
 * \param length duration of the note in beats
 * \param snap_t true to snap t to the grid, otherwise false.
 */
void
MidiRegionView::create_note_at (framepos_t t, double y, Evoral::MusicalTime length, bool snap_t)
{
	if (length < 2 * DBL_EPSILON) {
		return;
	}

	MidiTimeAxisView* const mtv = dynamic_cast<MidiTimeAxisView*>(&trackview);
	MidiStreamView* const view = mtv->midi_view();

	const double note = view->y_to_note(y);

	// Start of note in frames relative to region start
	if (snap_t) {
		framecnt_t grid_frames;
		t = snap_frame_to_grid_underneath (t, grid_frames);
	}

	const boost::shared_ptr<NoteType> new_note (
		new NoteType (mtv->get_channel_for_add (),
		              region_frames_to_region_beats(t + _region->start()), 
		              length,
		              (uint8_t)note, 0x40));

	if (_model->contains (new_note)) {
		return;
	}

	view->update_note_range(new_note->note());

	MidiModel::NoteDiffCommand* cmd = _model->new_note_diff_command(_("add note"));
	cmd->add (new_note);
	_model->apply_command(*trackview.session(), cmd);

	play_midi_note (new_note);
}

void
MidiRegionView::clear_events (bool with_selection_signal)
{
	clear_selection (with_selection_signal);

	MidiGhostRegion* gr;
	for (std::vector<GhostRegion*>::iterator g = ghosts.begin(); g != ghosts.end(); ++g) {
		if ((gr = dynamic_cast<MidiGhostRegion*>(*g)) != 0) {
			gr->clear_events();
		}
	}

	for (Events::iterator i = _events.begin(); i != _events.end(); ++i) {
		delete *i;
	}

	_events.clear();
	_patch_changes.clear();
	_sys_exes.clear();
	_optimization_iterator = _events.end();
}

void
MidiRegionView::display_model(boost::shared_ptr<MidiModel> model)
{
	_model = model;

	content_connection.disconnect ();
	_model->ContentsChanged.connect (content_connection, invalidator (*this), boost::bind (&MidiRegionView::redisplay_model, this), gui_context());

	clear_events ();

	if (_enable_display) {
		redisplay_model();
	}
}

void
MidiRegionView::start_note_diff_command (string name)
{
	if (!_note_diff_command) {
		_note_diff_command = _model->new_note_diff_command (name);
	}
}

void
MidiRegionView::note_diff_add_note (const boost::shared_ptr<NoteType> note, bool selected, bool show_velocity)
{
	if (_note_diff_command) {
		_note_diff_command->add (note);
	}
	if (selected) {
		_marked_for_selection.insert(note);
	}
	if (show_velocity) {
		_marked_for_velocity.insert(note);
	}
}

void
MidiRegionView::note_diff_remove_note (NoteBase* ev)
{
	if (_note_diff_command && ev->note()) {
		_note_diff_command->remove(ev->note());
	}
}

void
MidiRegionView::note_diff_add_change (NoteBase* ev,
                                      MidiModel::NoteDiffCommand::Property property,
                                      uint8_t val)
{
	if (_note_diff_command) {
		_note_diff_command->change (ev->note(), property, val);
	}
}

void
MidiRegionView::note_diff_add_change (NoteBase* ev,
                                      MidiModel::NoteDiffCommand::Property property,
                                      Evoral::MusicalTime val)
{
	if (_note_diff_command) {
		_note_diff_command->change (ev->note(), property, val);
	}
}

void
MidiRegionView::apply_diff (bool as_subcommand)
{
	bool add_or_remove;

	if (!_note_diff_command) {
		return;
	}

	if ((add_or_remove = _note_diff_command->adds_or_removes())) {
		// Mark all selected notes for selection when model reloads
		for (Selection::iterator i = _selection.begin(); i != _selection.end(); ++i) {
			_marked_for_selection.insert((*i)->note());
		}
	}

	if (as_subcommand) {
		_model->apply_command_as_subcommand (*trackview.session(), _note_diff_command);
	} else {
		_model->apply_command (*trackview.session(), _note_diff_command);
	}

	_note_diff_command = 0;
	midi_view()->midi_track()->playlist_modified();

	if (add_or_remove) {
		_marked_for_selection.clear();
	}

	_marked_for_velocity.clear();
}

void
MidiRegionView::abort_command()
{
	delete _note_diff_command;
	_note_diff_command = 0;
	clear_selection();
}

NoteBase*
MidiRegionView::find_canvas_note (boost::shared_ptr<NoteType> note)
{
	if (_optimization_iterator != _events.end()) {
		++_optimization_iterator;
	}

	if (_optimization_iterator != _events.end() && (*_optimization_iterator)->note() == note) {
		return *_optimization_iterator;
	}

	for (_optimization_iterator = _events.begin(); _optimization_iterator != _events.end(); ++_optimization_iterator) {
		if ((*_optimization_iterator)->note() == note) {
			return *_optimization_iterator;
		}
	}

	return 0;
}

void
MidiRegionView::get_events (Events& e, Evoral::Sequence<Evoral::MusicalTime>::NoteOperator op, uint8_t val, int chan_mask)
{
	MidiModel::Notes notes;
	_model->get_notes (notes, op, val, chan_mask);

	for (MidiModel::Notes::iterator n = notes.begin(); n != notes.end(); ++n) {
		NoteBase* cne = find_canvas_note (*n);
		if (cne) {
			e.push_back (cne);
		}
	}
}

void
MidiRegionView::redisplay_model()
{
	// Don't redisplay the model if we're currently recording and displaying that
	if (_active_notes) {
		return;
	}

	if (!_model) {
		return;
	}

	for (Events::iterator i = _events.begin(); i != _events.end(); ++i) {
		(*i)->invalidate ();
	}

	MidiModel::ReadLock lock(_model->read_lock());

	MidiModel::Notes& notes (_model->notes());
	_optimization_iterator = _events.begin();

	bool empty_when_starting = _events.empty();

	for (MidiModel::Notes::iterator n = notes.begin(); n != notes.end(); ++n) {

		boost::shared_ptr<NoteType> note (*n);
		NoteBase* cne;
		bool visible;

		if (note_in_region_range (note, visible)) {
			
			if (!empty_when_starting && (cne = find_canvas_note (note)) != 0) {

				cne->validate ();

				Note* cn;
				Hit* ch;

				if ((cn = dynamic_cast<Note*>(cne)) != 0) {
					update_note (cn);
				} else if ((ch = dynamic_cast<Hit*>(cne)) != 0) {
					update_hit (ch);
				}

				if (visible) {
					cne->show ();
				} else {
					cne->hide ();
				}

			} else {

				add_note (note, visible);
			}

		} else {
			
			if (!empty_when_starting && (cne = find_canvas_note (note)) != 0) {
				cne->validate ();
				cne->hide ();
			}
		}
	}


	/* remove note items that are no longer valid */

	if (!empty_when_starting) {
		for (Events::iterator i = _events.begin(); i != _events.end(); ) {
			if (!(*i)->valid ()) {
				
				for (vector<GhostRegion*>::iterator j = ghosts.begin(); j != ghosts.end(); ++j) {
					MidiGhostRegion* gr = dynamic_cast<MidiGhostRegion*> (*j);
					if (gr) {
						gr->remove_note (*i);
					}
				}
				
				delete *i;
				i = _events.erase (i);
				
			} else {
				++i;
			}
		}
	}

	_patch_changes.clear();
	_sys_exes.clear();

	display_sysexes();
	display_patch_changes ();

	_marked_for_selection.clear ();
	_marked_for_velocity.clear ();

	/* we may have caused _events to contain things out of order (e.g. if a note
	   moved earlier or later). we don't generally need them in time order, but
	   make a note that a sort is required for those cases that require it.
	*/

	_sort_needed = true;
}

void
MidiRegionView::display_patch_changes ()
{
	MidiTimeAxisView* const mtv = dynamic_cast<MidiTimeAxisView*>(&trackview);
	uint16_t chn_mask = mtv->midi_track()->get_playback_channel_mask();

	for (uint8_t i = 0; i < 16; ++i) {
		display_patch_changes_on_channel (i, chn_mask & (1 << i));
	}
}

/** @param active_channel true to display patch changes fully, false to display
 * them `greyed-out' (as on an inactive channel)
 */
void
MidiRegionView::display_patch_changes_on_channel (uint8_t channel, bool active_channel)
{
	for (MidiModel::PatchChanges::const_iterator i = _model->patch_changes().begin(); i != _model->patch_changes().end(); ++i) {

		if ((*i)->channel() != channel) {
			continue;
		}

		const string patch_name = instrument_info().get_patch_name ((*i)->bank(), (*i)->program(), channel);
		add_canvas_patch_change (*i, patch_name, active_channel);
	}
}

void
MidiRegionView::display_sysexes()
{
	bool have_periodic_system_messages = false;
	bool display_periodic_messages = true;

	if (!Config->get_never_display_periodic_midi()) {

		for (MidiModel::SysExes::const_iterator i = _model->sysexes().begin(); i != _model->sysexes().end(); ++i) {
			const boost::shared_ptr<const Evoral::MIDIEvent<Evoral::MusicalTime> > mev = 
				boost::static_pointer_cast<const Evoral::MIDIEvent<Evoral::MusicalTime> > (*i);
			
			if (mev) {
				if (mev->is_spp() || mev->is_mtc_quarter() || mev->is_mtc_full()) {
					have_periodic_system_messages = true;
					break;
				}
			}
		}
		
		if (have_periodic_system_messages) {
			double zoom = trackview.editor().get_current_zoom (); // frames per pixel
			
			/* get an approximate value for the number of samples per video frame */
			
			double video_frame = trackview.session()->frame_rate() * (1.0/30);
			
			/* if we are zoomed out beyond than the cutoff (i.e. more
			 * frames per pixel than frames per 4 video frames), don't
			 * show periodic sysex messages.
			 */
			
			if (zoom > (video_frame*4)) {
				display_periodic_messages = false;
			} 
		}
	} else {
		display_periodic_messages = false;
	}

	for (MidiModel::SysExes::const_iterator i = _model->sysexes().begin(); i != _model->sysexes().end(); ++i) {

		const boost::shared_ptr<const Evoral::MIDIEvent<Evoral::MusicalTime> > mev = 
			boost::static_pointer_cast<const Evoral::MIDIEvent<Evoral::MusicalTime> > (*i);

		Evoral::MusicalTime time = (*i)->time();

		if (mev) {
			if (mev->is_spp() || mev->is_mtc_quarter() || mev->is_mtc_full()) {
				if (!display_periodic_messages) {
					continue;
				}
			}
		}

		ostringstream str;
		str << hex;
		for (uint32_t b = 0; b < (*i)->size(); ++b) {
			str << int((*i)->buffer()[b]);
			if (b != (*i)->size() -1) {
				str << " ";
			}
		}
		string text = str.str();

		const double x = trackview.editor().sample_to_pixel(source_beats_to_region_frames(time));

		double height = midi_stream_view()->contents_height();

		// CAIROCANVAS: no longer passing *i (the sysex event) to the
		// SysEx canvas object!!!

		boost::shared_ptr<SysEx> sysex = boost::shared_ptr<SysEx>(
			new SysEx (*this, _note_group, text, height, x, 1.0));

		// Show unless message is beyond the region bounds
		if (time - _region->start() >= _region->length() || time < _region->start()) {
			sysex->hide();
		} else {
			sysex->show();
		}

		_sys_exes.push_back(sysex);
	}
}

MidiRegionView::~MidiRegionView ()
{
	in_destructor = true;

	trackview.editor().verbose_cursor()->hide ();

	note_delete_connection.disconnect ();

	delete _list_editor;

	RegionViewGoingAway (this); /* EMIT_SIGNAL */

	if (_active_notes) {
		end_write();
	}

	_selection_cleared_connection.disconnect ();

	_selection.clear();
	clear_events (false);

	delete _note_group;
	delete _note_diff_command;
	delete _step_edit_cursor;
	delete _temporary_note_group;
}

void
MidiRegionView::region_resized (const PropertyChange& what_changed)
{
	RegionView::region_resized(what_changed);

	if (what_changed.contains (ARDOUR::Properties::position)) {
		_region_relative_time_converter.set_origin_b(_region->position());
		set_duration(_region->length(), 0);
		if (_enable_display) {
			redisplay_model();
		}
	}

	if (what_changed.contains (ARDOUR::Properties::start) ||
	    what_changed.contains (ARDOUR::Properties::position)) {
		_source_relative_time_converter.set_origin_b (_region->position() - _region->start());
	}
}

void
MidiRegionView::reset_width_dependent_items (double pixel_width)
{
	RegionView::reset_width_dependent_items(pixel_width);

	if (_enable_display) {
		redisplay_model();
	}

	for (PatchChanges::iterator x = _patch_changes.begin(); x != _patch_changes.end(); ++x) {
		if ((*x)->canvas_item()->width() >= _pixel_width) {
			(*x)->hide();
		} else {
			(*x)->show();
		}
	}

	move_step_edit_cursor (_step_edit_cursor_position);
	set_step_edit_cursor_width (_step_edit_cursor_width);
}

void
MidiRegionView::set_height (double height)
{
	double old_height = _height;
	RegionView::set_height(height);

	apply_note_range (midi_stream_view()->lowest_note(),
			  midi_stream_view()->highest_note(),
			  height != old_height);

	if (name_text) {
		name_text->raise_to_top();
	}

	for (PatchChanges::iterator x = _patch_changes.begin(); x != _patch_changes.end(); ++x) {
		(*x)->set_height (midi_stream_view()->contents_height());
	}

	if (_step_edit_cursor) {
		_step_edit_cursor->set_y1 (midi_stream_view()->contents_height());
	}
}


/** Apply the current note range from the stream view
 * by repositioning/hiding notes as necessary
 */
void
MidiRegionView::apply_note_range (uint8_t min, uint8_t max, bool force)
{
	if (!_enable_display) {
		return;
	}

	if (!force && _current_range_min == min && _current_range_max == max) {
		return;
	}

	_current_range_min = min;
	_current_range_max = max;

	for (Events::const_iterator i = _events.begin(); i != _events.end(); ++i) {
		NoteBase* event = *i;
		boost::shared_ptr<NoteType> note (event->note());

		if (note->note() < _current_range_min ||
		    note->note() > _current_range_max) {
			event->hide();
		} else {
			event->show();
		}

		if (Note* cnote = dynamic_cast<Note*>(event)) {

			const double y0 = 1. + floor (midi_stream_view()->note_to_y(note->note()));
			const double y1 = y0 + std::max(1., floor(midi_stream_view()->note_height()) - 1.);

			cnote->set_y0 (y0);
			cnote->set_y1 (y1);

		} else if (Hit* chit = dynamic_cast<Hit*>(event)) {
			update_hit (chit);
		}
	}
}

GhostRegion*
MidiRegionView::add_ghost (TimeAxisView& tv)
{
	Note* note;

	double unit_position = _region->position () / samples_per_pixel;
	MidiTimeAxisView* mtv = dynamic_cast<MidiTimeAxisView*>(&tv);
	MidiGhostRegion* ghost;

	if (mtv && mtv->midi_view()) {
		/* if ghost is inserted into midi track, use a dedicated midi ghost canvas group
		   to allow having midi notes on top of note lines and waveforms.
		*/
		ghost = new MidiGhostRegion (*mtv->midi_view(), trackview, unit_position);
	} else {
		ghost = new MidiGhostRegion (tv, trackview, unit_position);
	}

	for (Events::iterator i = _events.begin(); i != _events.end(); ++i) {
		if ((note = dynamic_cast<Note*>(*i)) != 0) {
			ghost->add_note(note);
		}
	}

	ghost->set_height ();
	ghost->set_duration (_region->length() / samples_per_pixel);
	ghosts.push_back (ghost);

	GhostRegion::CatchDeletion.connect (*this, invalidator (*this), boost::bind (&RegionView::remove_ghost, this, _1), gui_context());

	return ghost;
}


/** Begin tracking note state for successive calls to add_event
 */
void
MidiRegionView::begin_write()
{
	if (_active_notes) {
		delete[] _active_notes;
	}
	_active_notes = new Note*[128];
	for (unsigned i = 0; i < 128; ++i) {
		_active_notes[i] = 0;
	}
}


/** Destroy note state for add_event
 */
void
MidiRegionView::end_write()
{
	delete[] _active_notes;
	_active_notes = 0;
	_marked_for_selection.clear();
	_marked_for_velocity.clear();
}


/** Resolve an active MIDI note (while recording).
 */
void
MidiRegionView::resolve_note(uint8_t note, Evoral::MusicalTime end_time)
{
	if (midi_view()->note_mode() != Sustained) {
		return;
	}

	if (_active_notes && _active_notes[note]) {

		/* XXX is end_time really region-centric? I think so, because
		   this is a new region that we're recording, so source zero is
		   the same as region zero
		*/
		const framepos_t end_time_frames = region_beats_to_region_frames(end_time);

		_active_notes[note]->set_x1 (trackview.editor().sample_to_pixel(end_time_frames));
		_active_notes[note]->set_outline_all ();
		_active_notes[note] = 0;

	}
}


/** Extend active notes to rightmost edge of region (if length is changed)
 */
void
MidiRegionView::extend_active_notes()
{
	if (!_active_notes) {
		return;
	}

	for (unsigned i=0; i < 128; ++i) {
		if (_active_notes[i]) {
			_active_notes[i]->set_x1 (trackview.editor().sample_to_pixel(_region->length()));
		}
	}
}


void
MidiRegionView::play_midi_note(boost::shared_ptr<NoteType> note)
{
	if (_no_sound_notes || !Config->get_sound_midi_notes()) {
		return;
	}

	RouteUI* route_ui = dynamic_cast<RouteUI*> (&trackview);

	if (!route_ui || !route_ui->midi_track()) {
		return;
	}

	NotePlayer* np = new NotePlayer (route_ui->midi_track ());
	np->add (note);
	np->play ();

	/* NotePlayer deletes itself */
}

void
MidiRegionView::start_playing_midi_note(boost::shared_ptr<NoteType> note)
{
	if (_no_sound_notes || !Config->get_sound_midi_notes()) {
		return;
	}

	RouteUI* route_ui = dynamic_cast<RouteUI*> (&trackview);

	if (!route_ui || !route_ui->midi_track()) {
		return;
	}

	delete _note_player;
	_note_player = new NotePlayer (route_ui->midi_track ());
	_note_player->add (note);
	_note_player->on ();
}

void
MidiRegionView::start_playing_midi_chord (vector<boost::shared_ptr<NoteType> > notes)
{
	if (_no_sound_notes || !Config->get_sound_midi_notes()) {
		return;
	}

	RouteUI* route_ui = dynamic_cast<RouteUI*> (&trackview);

	if (!route_ui || !route_ui->midi_track()) {
		return;
	}

	delete _note_player;
	_note_player = new NotePlayer (route_ui->midi_track());

	for (vector<boost::shared_ptr<NoteType> >::iterator n = notes.begin(); n != notes.end(); ++n) {
		_note_player->add (*n);
	}

	_note_player->on ();
}


bool
MidiRegionView::note_in_region_range (const boost::shared_ptr<NoteType> note, bool& visible) const
{
	const framepos_t note_start_frames = source_beats_to_region_frames (note->time());
	bool outside = (note_start_frames  < 0) || (note_start_frames > _region->last_frame());

	visible = (note->note() >= midi_stream_view()->lowest_note()) &&
		(note->note() <= midi_stream_view()->highest_note());

	return !outside;
}

/** Update a canvas note's size from its model note.
 *  @param ev Canvas note to update.
 *  @param update_ghost_regions true to update the note in any ghost regions that we have, otherwise false.
 */
void
MidiRegionView::update_note (Note* ev, bool update_ghost_regions)
{
	boost::shared_ptr<NoteType> note = ev->note();
	const double x = trackview.editor().sample_to_pixel (source_beats_to_region_frames (note->time()));
	const double y0 = 1 + floor(midi_stream_view()->note_to_y(note->note()));

	ev->set_x0 (x);
	ev->set_y0 (y0);

	/* trim note display to not overlap the end of its region */

	if (note->length() > 0) {
		const framepos_t note_end_frames = min (source_beats_to_region_frames (note->end_time()), _region->length());
		ev->set_x1 (trackview.editor().sample_to_pixel (note_end_frames));
	} else {
		ev->set_x1 (trackview.editor().sample_to_pixel (_region->length()));
	}

	ev->set_y1 (y0 + std::max(1., floor(midi_stream_view()->note_height()) - 1));

	if (!note->length()) {
		if (_active_notes && note->note() < 128) {
			// If this note is already active there's a stuck note,
			// finish the old note rectangle
			if (_active_notes[note->note()]) {
				Note* const old_rect = _active_notes[note->note()];
				boost::shared_ptr<NoteType> old_note = old_rect->note();
				old_rect->set_x1 (x);
				old_rect->set_outline_all ();
			}
			_active_notes[note->note()] = ev;
		}
		/* outline all but right edge */
		ev->set_outline_what (ArdourCanvas::Rectangle::What (
					      ArdourCanvas::Rectangle::TOP|
					      ArdourCanvas::Rectangle::LEFT|
					      ArdourCanvas::Rectangle::BOTTOM));
	} else {
		/* outline all edges */
		ev->set_outline_all ();
	}
	
	if (update_ghost_regions) {
		for (std::vector<GhostRegion*>::iterator i = ghosts.begin(); i != ghosts.end(); ++i) {
			MidiGhostRegion* gr = dynamic_cast<MidiGhostRegion*> (*i);
			if (gr) {
				gr->update_note (ev);
			}
		}
	}
}

void
MidiRegionView::update_hit (Hit* ev)
{
	boost::shared_ptr<NoteType> note = ev->note();

	const framepos_t note_start_frames = source_beats_to_region_frames(note->time());
	const double x = trackview.editor().sample_to_pixel(note_start_frames);
	const double diamond_size = std::max(1., floor(midi_stream_view()->note_height()) - 2.);
	const double y = 1.5 + floor(midi_stream_view()->note_to_y(note->note())) + diamond_size * .5;

	ev->set_position (ArdourCanvas::Duple (x, y));
	ev->set_height (diamond_size);
}

/** Add a MIDI note to the view (with length).
 *
 * If in sustained mode, notes with length 0 will be considered active
 * notes, and resolve_note should be called when the corresponding note off
 * event arrives, to properly display the note.
 */
void
MidiRegionView::add_note(const boost::shared_ptr<NoteType> note, bool visible)
{
	NoteBase* event = 0;

	if (midi_view()->note_mode() == Sustained) {

		Note* ev_rect = new Note (*this, _note_group, note);

		update_note (ev_rect);

		event = ev_rect;

		MidiGhostRegion* gr;

		for (std::vector<GhostRegion*>::iterator g = ghosts.begin(); g != ghosts.end(); ++g) {
			if ((gr = dynamic_cast<MidiGhostRegion*>(*g)) != 0) {
				gr->add_note(ev_rect);
			}
		}

	} else if (midi_view()->note_mode() == Percussive) {

		const double diamond_size = std::max(1., floor(midi_stream_view()->note_height()) - 2.);

		Hit* ev_diamond = new Hit (*this, _note_group, diamond_size, note);

		update_hit (ev_diamond);

		event = ev_diamond;

	} else {
		event = 0;
	}

	if (event) {
		if (_marked_for_selection.find(note) != _marked_for_selection.end()) {
			note_selected(event, true);
		}

		if (_marked_for_velocity.find(note) != _marked_for_velocity.end()) {
			event->show_velocity();
		}

		event->on_channel_selection_change (get_selected_channels());
		_events.push_back(event);

		if (visible) {
			event->show();
		} else {
			event->hide ();
		}
	}

	MidiTimeAxisView* const mtv = dynamic_cast<MidiTimeAxisView*>(&trackview);
	MidiStreamView* const view = mtv->midi_view();

	view->update_note_range (note->note());
}

void
MidiRegionView::step_add_note (uint8_t channel, uint8_t number, uint8_t velocity,
                               Evoral::MusicalTime pos, Evoral::MusicalTime len)
{
	boost::shared_ptr<NoteType> new_note (new NoteType (channel, pos, len, number, velocity));

	/* potentially extend region to hold new note */

	framepos_t end_frame = source_beats_to_absolute_frames (new_note->end_time());
	framepos_t region_end = _region->last_frame();

	if (end_frame > region_end) {
		_region->set_length (end_frame - _region->position());
	}

	MidiTimeAxisView* const mtv = dynamic_cast<MidiTimeAxisView*>(&trackview);
	MidiStreamView* const view = mtv->midi_view();

	view->update_note_range(new_note->note());

	_marked_for_selection.clear ();
	clear_selection ();

	start_note_diff_command (_("step add"));
	note_diff_add_note (new_note, true, false);
	apply_diff();

	// last_step_edit_note = new_note;
}

void
MidiRegionView::step_sustain (Evoral::MusicalTime beats)
{
	change_note_lengths (false, false, beats, false, true);
}

/** Add a new patch change flag to the canvas.
 * @param patch the patch change to add
 * @param the text to display in the flag
 * @param active_channel true to display the flag as on an active channel, false to grey it out for an inactive channel.
 */
void
MidiRegionView::add_canvas_patch_change (MidiModel::PatchChangePtr patch, const string& displaytext, bool /*active_channel*/)
{
	framecnt_t region_frames = source_beats_to_region_frames (patch->time());
	const double x = trackview.editor().sample_to_pixel (region_frames);

	double const height = midi_stream_view()->contents_height();

	// CAIROCANVAS: active_channel info removed from PatcChange constructor
	// so we need to do something more sophisticated to keep its color
	// appearance (MidiPatchChangeFill/MidiPatchChangeInactiveChannelFill)
	// up to date.

	boost::shared_ptr<PatchChange> patch_change = boost::shared_ptr<PatchChange>(
		new PatchChange(*this, group,
				displaytext,
				height,
				x, 1.0,
				instrument_info(),
				patch));

	if (patch_change->item().width() < _pixel_width) {
		// Show unless patch change is beyond the region bounds
		if (region_frames < 0 || region_frames >= _region->length()) {
			patch_change->hide();
		} else {
			patch_change->show();
		}
	} else {
		patch_change->hide ();
	}

	_patch_changes.push_back (patch_change);
}

MIDI::Name::PatchPrimaryKey
MidiRegionView::patch_change_to_patch_key (MidiModel::PatchChangePtr p)
{
	return MIDI::Name::PatchPrimaryKey (p->program(), p->bank());
}

/// Return true iff @p pc applies to the given time on the given channel.
static bool
patch_applies (const ARDOUR::MidiModel::constPatchChangePtr pc, Evoral::MusicalTime time, uint8_t channel)
{
	return pc->time() <= time && pc->channel() == channel;
}
	
void 
MidiRegionView::get_patch_key_at (Evoral::MusicalTime time, uint8_t channel, MIDI::Name::PatchPrimaryKey& key) const
{
	// The earliest event not before time
	MidiModel::PatchChanges::iterator i = _model->patch_change_lower_bound (time);

	// Go backwards until we find the latest PC for this channel, or the start
	while (i != _model->patch_changes().begin() &&
	       (i == _model->patch_changes().end() ||
	        !patch_applies(*i, time, channel))) {
		--i;
	}

	if (i != _model->patch_changes().end() && patch_applies(*i, time, channel)) {
		key.bank_number    = (*i)->bank();
		key.program_number = (*i)->program ();
	} else {
		key.bank_number = key.program_number = 0;
	}

	if (!key.is_sane()) {
		error << string_compose(_("insane MIDI patch key %1:%2"),
		                        key.bank_number, key.program_number) << endmsg;
	}
}

void
MidiRegionView::change_patch_change (PatchChange& pc, const MIDI::Name::PatchPrimaryKey& new_patch)
{
	MidiModel::PatchChangeDiffCommand* c = _model->new_patch_change_diff_command (_("alter patch change"));

	if (pc.patch()->program() != new_patch.program_number) {
		c->change_program (pc.patch (), new_patch.program_number);
	}

	int const new_bank = new_patch.bank_number;
	if (pc.patch()->bank() != new_bank) {
		c->change_bank (pc.patch (), new_bank);
	}

	_model->apply_command (*trackview.session(), c);

	_patch_changes.clear ();
	display_patch_changes ();
}

void
MidiRegionView::change_patch_change (MidiModel::PatchChangePtr old_change, const Evoral::PatchChange<Evoral::MusicalTime> & new_change)
{
	MidiModel::PatchChangeDiffCommand* c = _model->new_patch_change_diff_command (_("alter patch change"));

	if (old_change->time() != new_change.time()) {
		c->change_time (old_change, new_change.time());
	}

	if (old_change->channel() != new_change.channel()) {
		c->change_channel (old_change, new_change.channel());
	}

	if (old_change->program() != new_change.program()) {
		c->change_program (old_change, new_change.program());
	}

	if (old_change->bank() != new_change.bank()) {
		c->change_bank (old_change, new_change.bank());
	}

	_model->apply_command (*trackview.session(), c);

	_patch_changes.clear ();
	display_patch_changes ();
}

/** Add a patch change to the region.
 *  @param t Time in frames relative to region position
 *  @param patch Patch to add; time and channel are ignored (time is converted from t, and channel comes from
 *  MidiTimeAxisView::get_channel_for_add())
 */
void
MidiRegionView::add_patch_change (framecnt_t t, Evoral::PatchChange<Evoral::MusicalTime> const & patch)
{
	MidiTimeAxisView* const mtv = dynamic_cast<MidiTimeAxisView*>(&trackview);

	MidiModel::PatchChangeDiffCommand* c = _model->new_patch_change_diff_command (_("add patch change"));
	c->add (MidiModel::PatchChangePtr (
		        new Evoral::PatchChange<Evoral::MusicalTime> (
			        absolute_frames_to_source_beats (_region->position() + t),
				mtv->get_channel_for_add(), patch.program(), patch.bank()
				)
			)
		);

	_model->apply_command (*trackview.session(), c);

	_patch_changes.clear ();
	display_patch_changes ();
}

void
MidiRegionView::move_patch_change (PatchChange& pc, Evoral::MusicalTime t)
{
	MidiModel::PatchChangeDiffCommand* c = _model->new_patch_change_diff_command (_("move patch change"));
	c->change_time (pc.patch (), t);
	_model->apply_command (*trackview.session(), c);

	_patch_changes.clear ();
	display_patch_changes ();
}

void
MidiRegionView::delete_patch_change (PatchChange* pc)
{
	MidiModel::PatchChangeDiffCommand* c = _model->new_patch_change_diff_command (_("delete patch change"));
	c->remove (pc->patch ());
	_model->apply_command (*trackview.session(), c);

	_patch_changes.clear ();
	display_patch_changes ();
}

void
MidiRegionView::previous_patch (PatchChange& patch)
{
	if (patch.patch()->program() < 127) {
		MIDI::Name::PatchPrimaryKey key = patch_change_to_patch_key (patch.patch());
		key.program_number++;
		change_patch_change (patch, key);
	}
}

void
MidiRegionView::next_patch (PatchChange& patch)
{
	if (patch.patch()->program() > 0) {
		MIDI::Name::PatchPrimaryKey key = patch_change_to_patch_key (patch.patch());
		key.program_number--;
		change_patch_change (patch, key);
	}
}

void
MidiRegionView::next_bank (PatchChange& patch)
{
	if (patch.patch()->program() < 127) {
		MIDI::Name::PatchPrimaryKey key = patch_change_to_patch_key (patch.patch());
		if (key.bank_number > 0) {
			key.bank_number--;
			change_patch_change (patch, key);
		}
	}
}

void
MidiRegionView::previous_bank (PatchChange& patch)
{
	if (patch.patch()->program() > 0) {
		MIDI::Name::PatchPrimaryKey key = patch_change_to_patch_key (patch.patch());
		if (key.bank_number < 127) {
			key.bank_number++;
			change_patch_change (patch, key);
		}
	}
}

void
MidiRegionView::maybe_remove_deleted_note_from_selection (NoteBase* cne)
{
	if (_selection.empty()) {
		return;
	}

	_selection.erase (cne);
}

void
MidiRegionView::delete_selection()
{
	if (_selection.empty()) {
		return;
	}

	start_note_diff_command (_("delete selection"));

	for (Selection::iterator i = _selection.begin(); i != _selection.end(); ++i) {
		if ((*i)->selected()) {
			_note_diff_command->remove((*i)->note());
		}
	}

	_selection.clear();

	apply_diff ();
}

void
MidiRegionView::delete_note (boost::shared_ptr<NoteType> n)
{
	start_note_diff_command (_("delete note"));
	_note_diff_command->remove (n);
	apply_diff ();

	trackview.editor().verbose_cursor()->hide ();
}

void
MidiRegionView::clear_selection_except (NoteBase* ev, bool signal)
{
 	for (Selection::iterator i = _selection.begin(); i != _selection.end(); ) {
		if ((*i) != ev) {
			Selection::iterator tmp = i;
			++tmp;

			(*i)->set_selected (false);
			(*i)->hide_velocity ();
			_selection.erase (i);

			i = tmp;
		} else {
			++i;
		}
	}

	if (!ev && _entered) {
		// Clearing selection entirely, ungrab keyboard
		Keyboard::magic_widget_drop_focus();
		_grabbed_keyboard = false;
	}

	/* this does not change the status of this regionview w.r.t the editor
	   selection.
	*/

	if (signal) {
		SelectionCleared (this); /* EMIT SIGNAL */
	}
}

void
MidiRegionView::unique_select(NoteBase* ev)
{
	const bool selection_was_empty = _selection.empty();

	clear_selection_except (ev);

	/* don't bother with checking to see if we should remove this
	   regionview from the editor selection, since we're about to add
	   another note, and thus put/keep this regionview in the editor
	   selection anyway.
	*/

	if (!ev->selected()) {
		add_to_selection (ev);
		if (selection_was_empty && _entered) {
			// Grab keyboard for moving notes with arrow keys
			Keyboard::magic_widget_grab_focus();
			_grabbed_keyboard = true;
		}
	}
}

void
MidiRegionView::select_all_notes ()
{
	clear_selection ();

	for (Events::iterator i = _events.begin(); i != _events.end(); ++i) {
		add_to_selection (*i);
	}
}

void
MidiRegionView::select_range (framepos_t start, framepos_t end)
{
	clear_selection ();

	for (Events::iterator i = _events.begin(); i != _events.end(); ++i) {
		framepos_t t = source_beats_to_absolute_frames((*i)->note()->time());
		if (t >= start && t <= end) {
			add_to_selection (*i);
		}
	}
}

void
MidiRegionView::invert_selection ()
{
	for (Events::iterator i = _events.begin(); i != _events.end(); ++i) {
		if ((*i)->selected()) {
			remove_from_selection(*i);
		} else {
			add_to_selection (*i);
		}
	}
}

void
MidiRegionView::select_matching_notes (uint8_t notenum, uint16_t channel_mask, bool add, bool extend)
{
	bool have_selection = !_selection.empty();
	uint8_t low_note = 127;
	uint8_t high_note = 0;
	MidiModel::Notes& notes (_model->notes());
	_optimization_iterator = _events.begin();
	
	if (extend && !have_selection) {
		extend = false;
	}

	/* scan existing selection to get note range */
	
	for (Selection::iterator i = _selection.begin(); i != _selection.end(); ++i) {
		if ((*i)->note()->note() < low_note) {
			low_note = (*i)->note()->note();
		}
		if ((*i)->note()->note() > high_note) {
			high_note = (*i)->note()->note();
		}
	}
	
	if (!add) {
		clear_selection ();

		if (!extend && (low_note == high_note) && (high_note == notenum)) {
			/* only note previously selected is the one we are
			 * reselecting. treat this as cancelling the selection.
			 */
			return;
		}
	}

	if (extend) {
		low_note = min (low_note, notenum);
		high_note = max (high_note, notenum);
	}

	_no_sound_notes = true;

	for (MidiModel::Notes::iterator n = notes.begin(); n != notes.end(); ++n) {

		boost::shared_ptr<NoteType> note (*n);
		NoteBase* cne;
		bool select = false;

		if (((1 << note->channel()) & channel_mask) != 0) {
			if (extend) {
				if ((note->note() >= low_note && note->note() <= high_note)) {
					select = true;
				}
			} else if (note->note() == notenum) {
				select = true;
			}
		}

		if (select) {
			if ((cne = find_canvas_note (note)) != 0) {
				// extend is false because we've taken care of it,
				// since it extends by time range, not pitch.
				note_selected (cne, add, false);
			}
		}

		add = true; // we need to add all remaining matching notes, even if the passed in value was false (for "set")

	}

	_no_sound_notes = false;
}

void
MidiRegionView::toggle_matching_notes (uint8_t notenum, uint16_t channel_mask)
{
	MidiModel::Notes& notes (_model->notes());
	_optimization_iterator = _events.begin();

	for (MidiModel::Notes::iterator n = notes.begin(); n != notes.end(); ++n) {

		boost::shared_ptr<NoteType> note (*n);
		NoteBase* cne;

		if (note->note() == notenum && (((0x0001 << note->channel()) & channel_mask) != 0)) {
			if ((cne = find_canvas_note (note)) != 0) {
				if (cne->selected()) {
					note_deselected (cne);
				} else {
					note_selected (cne, true, false);
				}
			}
		}
	}
}

void
MidiRegionView::note_selected (NoteBase* ev, bool add, bool extend)
{
	if (!add) {
		clear_selection_except (ev);
		if (!_selection.empty()) {
			PublicEditor& editor (trackview.editor());
			editor.get_selection().add (this);
		}
	}

	if (!extend) {

		if (!ev->selected()) {
			add_to_selection (ev);
		}

	} else {
		/* find end of latest note selected, select all between that and the start of "ev" */

		Evoral::MusicalTime earliest = Evoral::MaxMusicalTime;
		Evoral::MusicalTime latest   = Evoral::MusicalTime();

		for (Selection::iterator i = _selection.begin(); i != _selection.end(); ++i) {
			if ((*i)->note()->end_time() > latest) {
				latest = (*i)->note()->end_time();
			}
			if ((*i)->note()->time() < earliest) {
				earliest = (*i)->note()->time();
			}
		}

		if (ev->note()->end_time() > latest) {
			latest = ev->note()->end_time();
		}

		if (ev->note()->time() < earliest) {
			earliest = ev->note()->time();
		}

		for (Events::iterator i = _events.begin(); i != _events.end(); ++i) {

			/* find notes entirely within OR spanning the earliest..latest range */

			if (((*i)->note()->time() >= earliest && (*i)->note()->end_time() <= latest) ||
			    ((*i)->note()->time() <= earliest && (*i)->note()->end_time() >= latest)) {
				add_to_selection (*i);
			}

		}
	}
}

void
MidiRegionView::note_deselected(NoteBase* ev)
{
	remove_from_selection (ev);
}

void
MidiRegionView::update_drag_selection(framepos_t start, framepos_t end, double gy0, double gy1, bool extend)
{
	PublicEditor& editor = trackview.editor();

	// Convert to local coordinates
	const framepos_t p  = _region->position();
	const double     y  = midi_view()->y_position();
	const double     x0 = editor.sample_to_pixel(max((framepos_t)0, start - p));
	const double     x1 = editor.sample_to_pixel(max((framepos_t)0, end - p));
	const double     y0 = max(0.0, gy0 - y);
	const double     y1 = max(0.0, gy1 - y);

	// TODO: Make this faster by storing the last updated selection rect, and only
	// adjusting things that are in the area that appears/disappeared.
	// We probably need a tree to be able to find events in O(log(n)) time.

	for (Events::iterator i = _events.begin(); i != _events.end(); ++i) {
		if ((*i)->x0() < x1 && (*i)->x1() > x0 && (*i)->y0() < y1 && (*i)->y1() > y0) {
			// Rectangles intersect
			if (!(*i)->selected()) {
				add_to_selection (*i);
			}
		} else if ((*i)->selected() && !extend) {
			// Rectangles do not intersect
			remove_from_selection (*i);
		}
	}

	typedef RouteTimeAxisView::AutomationTracks ATracks;
	typedef std::list<Selectable*>              Selectables;

	/* Add control points to selection. */
	const ATracks& atracks = midi_view()->automation_tracks();
	Selectables    selectables;
	editor.get_selection().clear_points();
	for (ATracks::const_iterator a = atracks.begin(); a != atracks.end(); ++a) {
		a->second->get_selectables(start, end, gy0, gy1, selectables);
		for (Selectables::const_iterator s = selectables.begin(); s != selectables.end(); ++s) {
			ControlPoint* cp = dynamic_cast<ControlPoint*>(*s);
			if (cp) {
				editor.get_selection().add(cp);
			}
		}
		a->second->set_selected_points(editor.get_selection().points);
	}
}

void
MidiRegionView::update_vertical_drag_selection (double y1, double y2, bool extend)
{
	if (y1 > y2) {
		swap (y1, y2);
	}

	// TODO: Make this faster by storing the last updated selection rect, and only
	// adjusting things that are in the area that appears/disappeared.
	// We probably need a tree to be able to find events in O(log(n)) time.

	for (Events::iterator i = _events.begin(); i != _events.end(); ++i) {
		if (((*i)->y1() >= y1 && (*i)->y1() <= y2)) {
			// within y- (note-) range
			if (!(*i)->selected()) {
				add_to_selection (*i);
			}
		} else if ((*i)->selected() && !extend) {
			remove_from_selection (*i);
		}
	}
}

void
MidiRegionView::remove_from_selection (NoteBase* ev)
{
	Selection::iterator i = _selection.find (ev);

	if (i != _selection.end()) {
		_selection.erase (i);
		if (_selection.empty() && _grabbed_keyboard) {
			// Ungrab keyboard
			Keyboard::magic_widget_drop_focus();
			_grabbed_keyboard = false;
		}
	}

	ev->set_selected (false);
	ev->hide_velocity ();

	if (_selection.empty()) {
		PublicEditor& editor (trackview.editor());
		editor.get_selection().remove (this);
	}
}

void
MidiRegionView::add_to_selection (NoteBase* ev)
{
	const bool selection_was_empty = _selection.empty();

	if (_selection.insert (ev).second) {
		ev->set_selected (true);
		start_playing_midi_note ((ev)->note());
		if (selection_was_empty && _entered) {
			// Grab keyboard for moving notes with arrow keys
			Keyboard::magic_widget_grab_focus();
			_grabbed_keyboard = true;
		}
	}

	if (selection_was_empty) {
		PublicEditor& editor (trackview.editor());
		editor.get_selection().add (this);
	}
}

void
MidiRegionView::move_selection(double dx, double dy, double cumulative_dy)
{
	typedef vector<boost::shared_ptr<NoteType> > PossibleChord;
	PossibleChord to_play;
	Evoral::MusicalTime earliest = Evoral::MaxMusicalTime;

	for (Selection::iterator i = _selection.begin(); i != _selection.end(); ++i) {
		if ((*i)->note()->time() < earliest) {
			earliest = (*i)->note()->time();
		}
	}

	for (Selection::iterator i = _selection.begin(); i != _selection.end(); ++i) {
		if ((*i)->note()->time() == earliest) {
			to_play.push_back ((*i)->note());
		}
		(*i)->move_event(dx, dy);
	}

	if (dy && !_selection.empty() && !_no_sound_notes && Config->get_sound_midi_notes()) {

		if (to_play.size() > 1) {

			PossibleChord shifted;

			for (PossibleChord::iterator n = to_play.begin(); n != to_play.end(); ++n) {
				boost::shared_ptr<NoteType> moved_note (new NoteType (**n));
				moved_note->set_note (moved_note->note() + cumulative_dy);
				shifted.push_back (moved_note);
			}

			start_playing_midi_chord (shifted);

		} else if (!to_play.empty()) {

			boost::shared_ptr<NoteType> moved_note (new NoteType (*to_play.front()));
			moved_note->set_note (moved_note->note() + cumulative_dy);
			start_playing_midi_note (moved_note);
		}
	}
}

void
MidiRegionView::note_dropped(NoteBase *, frameoffset_t dt, int8_t dnote)
{
	uint8_t lowest_note_in_selection  = 127;
	uint8_t highest_note_in_selection = 0;
	uint8_t highest_note_difference   = 0;

	// find highest and lowest notes first

	for (Selection::iterator i = _selection.begin(); i != _selection.end(); ++i) {
		uint8_t pitch = (*i)->note()->note();
		lowest_note_in_selection  = std::min(lowest_note_in_selection,  pitch);
		highest_note_in_selection = std::max(highest_note_in_selection, pitch);
	}

	/*
	  cerr << "dnote: " << (int) dnote << endl;
	  cerr << "lowest note (streamview): " << int(midi_stream_view()->lowest_note())
	  << " highest note (streamview): " << int(midi_stream_view()->highest_note()) << endl;
	  cerr << "lowest note (selection): " << int(lowest_note_in_selection) << " highest note(selection): "
	  << int(highest_note_in_selection) << endl;
	  cerr << "selection size: " << _selection.size() << endl;
	  cerr << "Highest note in selection: " << (int) highest_note_in_selection << endl;
	*/

	// Make sure the note pitch does not exceed the MIDI standard range
	if (highest_note_in_selection + dnote > 127) {
		highest_note_difference = highest_note_in_selection - 127;
	}

	start_note_diff_command (_("move notes"));

	for (Selection::iterator i = _selection.begin(); i != _selection.end() ; ++i) {
		
		framepos_t new_frames = source_beats_to_absolute_frames ((*i)->note()->time()) + dt;
		Evoral::MusicalTime new_time = absolute_frames_to_source_beats (new_frames);

		if (new_time < 0) {
			continue;
		}

		note_diff_add_change (*i, MidiModel::NoteDiffCommand::StartTime, new_time);

		uint8_t original_pitch = (*i)->note()->note();
		uint8_t new_pitch      = original_pitch + dnote - highest_note_difference;

		// keep notes in standard midi range
		clamp_to_0_127(new_pitch);

		lowest_note_in_selection  = std::min(lowest_note_in_selection,  new_pitch);
		highest_note_in_selection = std::max(highest_note_in_selection, new_pitch);

		note_diff_add_change (*i, MidiModel::NoteDiffCommand::NoteNumber, new_pitch);
	}

	apply_diff();

	// care about notes being moved beyond the upper/lower bounds on the canvas
	if (lowest_note_in_selection  < midi_stream_view()->lowest_note() ||
	    highest_note_in_selection > midi_stream_view()->highest_note()) {
		midi_stream_view()->set_note_range(MidiStreamView::ContentsRange);
	}
}

/** @param x Pixel relative to the region position.
 *  @return Snapped frame relative to the region position.
 */
framepos_t
MidiRegionView::snap_pixel_to_sample(double x)
{
	PublicEditor& editor (trackview.editor());
	return snap_frame_to_frame (editor.pixel_to_sample (x));
}

/** @param x Pixel relative to the region position.
 *  @return Snapped pixel relative to the region position.
 */
double
MidiRegionView::snap_to_pixel(double x)
{
	return (double) trackview.editor().sample_to_pixel(snap_pixel_to_sample(x));
}

double
MidiRegionView::get_position_pixels()
{
	framepos_t region_frame = get_position();
	return trackview.editor().sample_to_pixel(region_frame);
}

double
MidiRegionView::get_end_position_pixels()
{
	framepos_t frame = get_position() + get_duration ();
	return trackview.editor().sample_to_pixel(frame);
}

framepos_t
MidiRegionView::source_beats_to_absolute_frames(Evoral::MusicalTime beats) const
{
	/* the time converter will return the frame corresponding to `beats'
	   relative to the start of the source. The start of the source
	   is an implied position given by region->position - region->start
	*/
	const framepos_t source_start = _region->position() - _region->start();
	return  source_start +  _source_relative_time_converter.to (beats);
}

Evoral::MusicalTime
MidiRegionView::absolute_frames_to_source_beats(framepos_t frames) const
{
	/* the `frames' argument needs to be converted into a frame count
	   relative to the start of the source before being passed in to the
	   converter.
	*/
	const framepos_t source_start = _region->position() - _region->start();
	return  _source_relative_time_converter.from (frames - source_start);
}

framepos_t
MidiRegionView::region_beats_to_region_frames(Evoral::MusicalTime beats) const
{
	return _region_relative_time_converter.to(beats);
}

Evoral::MusicalTime
MidiRegionView::region_frames_to_region_beats(framepos_t frames) const
{
	return _region_relative_time_converter.from(frames);
}

void
MidiRegionView::begin_resizing (bool /*at_front*/)
{
	_resize_data.clear();

	for (Selection::iterator i = _selection.begin(); i != _selection.end(); ++i) {
		Note *note = dynamic_cast<Note*> (*i);

		// only insert CanvasNotes into the map
		if (note) {
			NoteResizeData *resize_data = new NoteResizeData();
			resize_data->note = note;

			// create a new SimpleRect from the note which will be the resize preview
			ArdourCanvas::Rectangle *resize_rect = new ArdourCanvas::Rectangle (_note_group, 
											    ArdourCanvas::Rect (note->x0(), note->y0(), note->x0(), note->y1()));

			// calculate the colors: get the color settings
			uint32_t fill_color = UINT_RGBA_CHANGE_A(
				ARDOUR_UI::config()->color ("midi note selected"),
				128);

			// make the resize preview notes more transparent and bright
			fill_color = UINT_INTERPOLATE(fill_color, 0xFFFFFF40, 0.5);

			// calculate color based on note velocity
			resize_rect->set_fill_color (UINT_INTERPOLATE(
				NoteBase::meter_style_fill_color(note->note()->velocity(), note->selected()),
				fill_color,
				0.85));

			resize_rect->set_outline_color (NoteBase::calculate_outline (
								ARDOUR_UI::config()->color ("midi note selected")));

			resize_data->resize_rect = resize_rect;
			_resize_data.push_back(resize_data);
		}
	}
}

/** Update resizing notes while user drags.
 * @param primary `primary' note for the drag; ie the one that is used as the reference in non-relative mode.
 * @param at_front which end of the note (true == note on, false == note off)
 * @param delta_x change in mouse position since the start of the drag
 * @param relative true if relative resizing is taking place, false if absolute resizing.  This only makes
 * a difference when multiple notes are being resized; in relative mode, each note's length is changed by the
 * amount of the drag.  In non-relative mode, all selected notes are set to have the same start or end point
 * as the \a primary note.
 */
void
MidiRegionView::update_resizing (NoteBase* primary, bool at_front, double delta_x, bool relative)
{
	bool cursor_set = false;

	for (std::vector<NoteResizeData *>::iterator i = _resize_data.begin(); i != _resize_data.end(); ++i) {
		ArdourCanvas::Rectangle* resize_rect = (*i)->resize_rect;
		Note* canvas_note = (*i)->note;
		double current_x;

		if (at_front) {
			if (relative) {
				current_x = canvas_note->x0() + delta_x;
			} else {
				current_x = primary->x0() + delta_x;
			}
		} else {
			if (relative) {
				current_x = canvas_note->x1() + delta_x;
			} else {
				current_x = primary->x1() + delta_x;
			}
		}

		if (current_x < 0) {
			// This works even with snapping because RegionView::snap_frame_to_frame()
			// snaps forward if the snapped sample is before the beginning of the region
			current_x = 0;
		}
		if (current_x > trackview.editor().sample_to_pixel(_region->length())) {
			current_x = trackview.editor().sample_to_pixel(_region->length());
		}

		if (at_front) {
			resize_rect->set_x0 (snap_to_pixel(current_x));
			resize_rect->set_x1 (canvas_note->x1());
		} else {
			resize_rect->set_x1 (snap_to_pixel(current_x));
			resize_rect->set_x0 (canvas_note->x0());
		}

		if (!cursor_set) {
			const double        snapped_x = snap_pixel_to_sample (current_x);
			Evoral::MusicalTime beats     = region_frames_to_region_beats (snapped_x);
			Evoral::MusicalTime len       = Evoral::MusicalTime();

			if (at_front) {
				if (beats < canvas_note->note()->end_time()) {
					len = canvas_note->note()->time() - beats;
					len += canvas_note->note()->length();
				}
			} else {
				if (beats >= canvas_note->note()->time()) {
					len = beats - canvas_note->note()->time();
				}
			}

			char buf[16];
			snprintf (buf, sizeof (buf), "%.3g beats", len.to_double());
			show_verbose_cursor (buf, 0, 0);

			cursor_set = true;
		}

	}
}


/** Finish resizing notes when the user releases the mouse button.
 *  Parameters the same as for \a update_resizing().
 */
void
MidiRegionView::commit_resizing (NoteBase* primary, bool at_front, double delta_x, bool relative)
{
	start_note_diff_command (_("resize notes"));

	for (std::vector<NoteResizeData *>::iterator i = _resize_data.begin(); i != _resize_data.end(); ++i) {
		Note*  canvas_note = (*i)->note;
		ArdourCanvas::Rectangle*  resize_rect = (*i)->resize_rect;

		/* Get the new x position for this resize, which is in pixels relative
		 * to the region position.
		 */
		
		double current_x;

		if (at_front) {
			if (relative) {
				current_x = canvas_note->x0() + delta_x;
			} else {
				current_x = primary->x0() + delta_x;
			}
		} else {
			if (relative) {
				current_x = canvas_note->x1() + delta_x;
			} else {
				current_x = primary->x1() + delta_x;
			}
		}

		if (current_x < 0) {
			current_x = 0;
		}
		if (current_x > trackview.editor().sample_to_pixel(_region->length())) {
			current_x = trackview.editor().sample_to_pixel(_region->length());
		}

		/* Convert that to a frame within the source */
		current_x = snap_pixel_to_sample (current_x) + _region->start ();

		/* and then to beats */
		const Evoral::MusicalTime x_beats = region_frames_to_region_beats (current_x);

		if (at_front && x_beats < canvas_note->note()->end_time()) {
			note_diff_add_change (canvas_note, MidiModel::NoteDiffCommand::StartTime, x_beats);

			Evoral::MusicalTime len = canvas_note->note()->time() - x_beats;
			len += canvas_note->note()->length();

			if (!!len) {
				note_diff_add_change (canvas_note, MidiModel::NoteDiffCommand::Length, len);
			}
		}

		if (!at_front) {
			const Evoral::MusicalTime len = x_beats - canvas_note->note()->time();

			if (!!len) {
				/* XXX convert to beats */
				note_diff_add_change (canvas_note, MidiModel::NoteDiffCommand::Length, len);
			}
		}

		delete resize_rect;
		delete (*i);
	}

	_resize_data.clear();
	apply_diff();
}

void
MidiRegionView::abort_resizing ()
{
	for (std::vector<NoteResizeData *>::iterator i = _resize_data.begin(); i != _resize_data.end(); ++i) {
		delete (*i)->resize_rect;
		delete *i;
	}

	_resize_data.clear ();
}

void
MidiRegionView::change_note_velocity(NoteBase* event, int8_t velocity, bool relative)
{
	uint8_t new_velocity;

	if (relative) {
		new_velocity = event->note()->velocity() + velocity;
		clamp_to_0_127(new_velocity);
	} else {
		new_velocity = velocity;
	}

	event->set_selected (event->selected()); // change color

	note_diff_add_change (event, MidiModel::NoteDiffCommand::Velocity, new_velocity);
}

void
MidiRegionView::change_note_note (NoteBase* event, int8_t note, bool relative)
{
	uint8_t new_note;

	if (relative) {
		new_note = event->note()->note() + note;
	} else {
		new_note = note;
	}

	clamp_to_0_127 (new_note);
	note_diff_add_change (event, MidiModel::NoteDiffCommand::NoteNumber, new_note);
}

void
MidiRegionView::trim_note (NoteBase* event, Evoral::MusicalTime front_delta, Evoral::MusicalTime end_delta)
{
	bool change_start = false;
	bool change_length = false;
	Evoral::MusicalTime new_start;
	Evoral::MusicalTime new_length;

	/* NOTE: the semantics of the two delta arguments are slightly subtle:

	   front_delta: if positive - move the start of the note later in time (shortening it)
	   if negative - move the start of the note earlier in time (lengthening it)

	   end_delta:   if positive - move the end of the note later in time (lengthening it)
	   if negative - move the end of the note earlier in time (shortening it)
	*/

	if (!!front_delta) {
		if (front_delta < 0) {

			if (event->note()->time() < -front_delta) {
				new_start = Evoral::MusicalTime();
			} else {
				new_start = event->note()->time() + front_delta; // moves earlier
			}

			/* start moved toward zero, so move the end point out to where it used to be.
			   Note that front_delta is negative, so this increases the length.
			*/

			new_length = event->note()->length() - front_delta;
			change_start = true;
			change_length = true;

		} else {

			Evoral::MusicalTime new_pos = event->note()->time() + front_delta;

			if (new_pos < event->note()->end_time()) {
				new_start = event->note()->time() + front_delta;
				/* start moved toward the end, so move the end point back to where it used to be */
				new_length = event->note()->length() - front_delta;
				change_start = true;
				change_length = true;
			}
		}

	}

	if (!!end_delta) {
		bool can_change = true;
		if (end_delta < 0) {
			if (event->note()->length() < -end_delta) {
				can_change = false;
			}
		}

		if (can_change) {
			new_length = event->note()->length() + end_delta;
			change_length = true;
		}
	}

	if (change_start) {
		note_diff_add_change (event, MidiModel::NoteDiffCommand::StartTime, new_start);
	}

	if (change_length) {
		note_diff_add_change (event, MidiModel::NoteDiffCommand::Length, new_length);
	}
}

void
MidiRegionView::change_note_channel (NoteBase* event, int8_t chn, bool relative)
{
	uint8_t new_channel;

	if (relative) {
		if (chn < 0.0) {
			if (event->note()->channel() < -chn) {
				new_channel = 0;
			} else {
				new_channel = event->note()->channel() + chn;
			}
		} else {
			new_channel = event->note()->channel() + chn;
		}
	} else {
		new_channel = (uint8_t) chn;
	}

	note_diff_add_change (event, MidiModel::NoteDiffCommand::Channel, new_channel);
}

void
MidiRegionView::change_note_time (NoteBase* event, Evoral::MusicalTime delta, bool relative)
{
	Evoral::MusicalTime new_time;

	if (relative) {
		if (delta < 0.0) {
			if (event->note()->time() < -delta) {
				new_time = Evoral::MusicalTime();
			} else {
				new_time = event->note()->time() + delta;
			}
		} else {
			new_time = event->note()->time() + delta;
		}
	} else {
		new_time = delta;
	}

	note_diff_add_change (event, MidiModel::NoteDiffCommand::StartTime, new_time);
}

void
MidiRegionView::change_note_length (NoteBase* event, Evoral::MusicalTime t)
{
	note_diff_add_change (event, MidiModel::NoteDiffCommand::Length, t);
}

void
MidiRegionView::change_velocities (bool up, bool fine, bool allow_smush, bool all_together)
{
	int8_t delta;
	int8_t value = 0;

	if (_selection.empty()) {
		return;
	}

	if (fine) {
		delta = 1;
	} else {
		delta = 10;
	}

	if (!up) {
		delta = -delta;
	}

	if (!allow_smush) {
		for (Selection::iterator i = _selection.begin(); i != _selection.end(); ++i) {
			if ((*i)->note()->velocity() < -delta || (*i)->note()->velocity() + delta > 127) {
				goto cursor_label;
			}
		}
	}

	start_note_diff_command (_("change velocities"));

	for (Selection::iterator i = _selection.begin(); i != _selection.end();) {
		Selection::iterator next = i;
		++next;

		if (all_together) {
			if (i == _selection.begin()) {
				change_note_velocity (*i, delta, true);
				value = (*i)->note()->velocity() + delta;
			} else {
				change_note_velocity (*i, value, false);
			}

		} else {
			change_note_velocity (*i, delta, true);
		}

		i = next;
	}

	apply_diff();

  cursor_label:
	if (!_selection.empty()) {
		char buf[24];
		snprintf (buf, sizeof (buf), "Vel %d",
		          (int) (*_selection.begin())->note()->velocity());
		show_verbose_cursor (buf, 10, 10);
	}
}


void
MidiRegionView::transpose (bool up, bool fine, bool allow_smush)
{
	if (_selection.empty()) {
		return;
	}

	int8_t delta;

	if (fine) {
		delta = 1;
	} else {
		delta = 12;
	}

	if (!up) {
		delta = -delta;
	}

	if (!allow_smush) {
		for (Selection::iterator i = _selection.begin(); i != _selection.end(); ++i) {
			if (!up) {
				if ((int8_t) (*i)->note()->note() + delta <= 0) {
					return;
				}
			} else {
				if ((int8_t) (*i)->note()->note() + delta > 127) {
					return;
				}
			}
		}
	}

	start_note_diff_command (_("transpose"));

	for (Selection::iterator i = _selection.begin(); i != _selection.end(); ) {
		Selection::iterator next = i;
		++next;
		change_note_note (*i, delta, true);
		i = next;
	}

	apply_diff ();
}

void
MidiRegionView::change_note_lengths (bool fine, bool shorter, Evoral::MusicalTime delta, bool start, bool end)
{
	if (!delta) {
		if (fine) {
			delta = Evoral::MusicalTime(1.0/128.0);
		} else {
			/* grab the current grid distance */
			delta = get_grid_beats(_region->position());
		}
	}

	if (shorter) {
		delta = -delta;
	}

	start_note_diff_command (_("change note lengths"));

	for (Selection::iterator i = _selection.begin(); i != _selection.end(); ) {
		Selection::iterator next = i;
		++next;

		/* note the negation of the delta for start */

		trim_note (*i,
		           (start ? -delta : Evoral::MusicalTime()),
		           (end   ? delta  : Evoral::MusicalTime()));
		i = next;
	}

	apply_diff ();

}

void
MidiRegionView::nudge_notes (bool forward, bool fine)
{
	if (_selection.empty()) {
		return;
	}

	/* pick a note as the point along the timeline to get the nudge distance.
	   its not necessarily the earliest note, so we may want to pull the notes out
	   into a vector and sort before using the first one.
	*/

	const framepos_t    ref_point = source_beats_to_absolute_frames ((*(_selection.begin()))->note()->time());
	Evoral::MusicalTime delta;

	if (!fine) {

		/* non-fine, move by 1 bar regardless of snap */
		delta = Evoral::MusicalTime(trackview.session()->tempo_map().meter_at(ref_point).divisions_per_bar());

	} else if (trackview.editor().snap_mode() == Editing::SnapOff) {

		/* grid is off - use nudge distance */

		framepos_t       unused;
		const framecnt_t distance = trackview.editor().get_nudge_distance (ref_point, unused);
		delta = region_frames_to_region_beats (fabs ((double)distance));

	} else {

		/* use grid */

		framepos_t next_pos = ref_point;

		if (forward) {
			if (max_framepos - 1 < next_pos) {
				next_pos += 1;
			}
		} else {
			if (next_pos == 0) {
				return;
			}
			next_pos -= 1;
		}

		trackview.editor().snap_to (next_pos, (forward ? RoundUpAlways : RoundDownAlways), false);
		const framecnt_t distance = ref_point - next_pos;
		delta = region_frames_to_region_beats (fabs ((double)distance));
	}

	if (!delta) {
		return;
	}

	if (!forward) {
		delta = -delta;
	}

	start_note_diff_command (_("nudge"));

	for (Selection::iterator i = _selection.begin(); i != _selection.end(); ) {
		Selection::iterator next = i;
		++next;
		change_note_time (*i, delta, true);
		i = next;
	}

	apply_diff ();
}

void
MidiRegionView::change_channel(uint8_t channel)
{
	start_note_diff_command(_("change channel"));
	for (Selection::iterator i = _selection.begin(); i != _selection.end(); ++i) {
		note_diff_add_change (*i, MidiModel::NoteDiffCommand::Channel, channel);
	}

	apply_diff();
}


void
MidiRegionView::note_entered(NoteBase* ev)
{
	Editor* editor = dynamic_cast<Editor*>(&trackview.editor());

	pre_note_enter_cursor = editor->get_canvas_cursor ();

	if (_mouse_state == SelectTouchDragging) {
		note_selected (ev, true);
	}

	show_verbose_cursor (ev->note ());
}

void
MidiRegionView::note_left (NoteBase*)
{
	Editor* editor = dynamic_cast<Editor*>(&trackview.editor());

	for (Selection::iterator i = _selection.begin(); i != _selection.end(); ++i) {
		(*i)->hide_velocity ();
	}

	editor->verbose_cursor()->hide ();

	if (pre_note_enter_cursor) {
		editor->set_canvas_cursor (pre_note_enter_cursor);
		pre_note_enter_cursor = 0;
	}
}

void
MidiRegionView::patch_entered (PatchChange* p)
{
	ostringstream s;
	/* XXX should get patch name if we can */
	s << _("Bank ") << (p->patch()->bank() + MIDI_BP_ZERO) << '\n' 
	  << _("Program ") << ((int) p->patch()->program()) + MIDI_BP_ZERO << '\n' 
	  << _("Channel ") << ((int) p->patch()->channel() + 1);
	show_verbose_cursor (s.str(), 10, 20);
	p->item().grab_focus();
}

void
MidiRegionView::patch_left (PatchChange *)
{
	trackview.editor().verbose_cursor()->hide ();
	/* focus will transfer back via the enter-notify event sent to this
	 * midi region view.
	 */
}

void
MidiRegionView::sysex_entered (SysEx* p)
{
	ostringstream s;
	// CAIROCANVAS
	// need a way to extract text from p->_flag->_text
	// s << p->text();
	// show_verbose_cursor (s.str(), 10, 20);
	p->item().grab_focus();
}

void
MidiRegionView::sysex_left (SysEx *)
{
	trackview.editor().verbose_cursor()->hide ();
	/* focus will transfer back via the enter-notify event sent to this
	 * midi region view.
	 */
}

void
MidiRegionView::note_mouse_position (float x_fraction, float /*y_fraction*/, bool can_set_cursor)
{
	Editor* editor = dynamic_cast<Editor*>(&trackview.editor());
	Editing::MouseMode mm = editor->current_mouse_mode();
	bool trimmable = (mm == MouseContent || mm == MouseTimeFX || mm == MouseDraw);

	if (can_set_cursor) {
		if (trimmable && x_fraction > 0.0 && x_fraction < 0.2) {
			editor->set_canvas_cursor (editor->cursors()->left_side_trim);
		} else if (trimmable && x_fraction >= 0.8 && x_fraction < 1.0) {
			editor->set_canvas_cursor (editor->cursors()->right_side_trim);
		} else if (pre_note_enter_cursor) {
			editor->set_canvas_cursor (pre_note_enter_cursor);
		}
	}
}

uint32_t
MidiRegionView::fill_opacity() const
{
	uint32_t a = RegionView::fill_opacity();
	if (trackview.editor().current_mouse_mode() == MouseDraw ||
	    trackview.editor().current_mouse_mode() == MouseContent) {
		/* Make rect more transparent when in an internal mode.  This should
		   probably be configurable somehow. */
		a /= 2;
	}
	return a;
}

void
MidiRegionView::set_frame_color()
{
	uint32_t f;

	TimeAxisViewItem::set_frame_color ();

	if (!frame) {
		return;
	}

	if (_selected) {
<<<<<<< HEAD
		f = ARDOUR_UI::config()->get_SelectedFrameBase();
	} else if (high_enough_for_name) {
		f = ARDOUR_UI::config()->get_MidiFrameBase();
=======
		f = ARDOUR_UI::config()->color ("selected region base");
	} else if (high_enough_for_name || !ARDOUR_UI::config()->get_color_regions_using_track_color()) {
		f = ARDOUR_UI::config()->color_mod ("midi frame base", "midi frame base");
>>>>>>> e0cb9efb
	} else {
		f = fill_color;
	}

	f = UINT_RGBA_CHANGE_A (f, fill_opacity());

	frame->set_fill_color (f);
}

void
MidiRegionView::midi_channel_mode_changed ()
{
	MidiTimeAxisView* const mtv = dynamic_cast<MidiTimeAxisView*>(&trackview);
	uint16_t mask = mtv->midi_track()->get_playback_channel_mask();
	ChannelMode mode = mtv->midi_track()->get_playback_channel_mode ();

	if (mode == ForceChannel) {
		mask = 0xFFFF; // Show all notes as active (below)
	}

	// Update notes for selection
	for (Events::iterator i = _events.begin(); i != _events.end(); ++i) {
		(*i)->on_channel_selection_change (mask);
	}

	_patch_changes.clear ();
	display_patch_changes ();
}

void
MidiRegionView::instrument_settings_changed ()
{
	redisplay_model();
}

void
MidiRegionView::cut_copy_clear (Editing::CutCopyOp op)
{
	if (_selection.empty()) {
		return;
	}

	PublicEditor& editor (trackview.editor());

	switch (op) {
	case Delete:
		/* XXX what to do ? */
		break;
	case Cut:
	case Copy:
		editor.get_cut_buffer().add (selection_as_cut_buffer());
		break;
	default:
		break;
	}

	if (op != Copy) {

		start_note_diff_command();

		for (Selection::iterator i = _selection.begin(); i != _selection.end(); ++i) {
			switch (op) {
			case Copy:
				break;
			case Delete:
			case Cut:
			case Clear:
				note_diff_remove_note (*i);
				break;
			}
		}

		apply_diff();
	}
}

MidiCutBuffer*
MidiRegionView::selection_as_cut_buffer () const
{
	Notes notes;

	for (Selection::const_iterator i = _selection.begin(); i != _selection.end(); ++i) {
		NoteType* n = (*i)->note().get();
		notes.insert (boost::shared_ptr<NoteType> (new NoteType (*n)));
	}

	MidiCutBuffer* cb = new MidiCutBuffer (trackview.session());
	cb->set (notes);

	return cb;
}

/** This method handles undo */
bool
MidiRegionView::paste (framepos_t pos, const ::Selection& selection, PasteContext& ctx)
{
	// Paste notes, if available
	MidiNoteSelection::const_iterator m = selection.midi_notes.get_nth(ctx.counts.n_notes());
	if (m != selection.midi_notes.end()) {
		ctx.counts.increase_n_notes();
		paste_internal(pos, ctx.count, ctx.times, **m);
	}

	// Paste control points to automation children, if available
	typedef RouteTimeAxisView::AutomationTracks ATracks;
	const ATracks& atracks = midi_view()->automation_tracks();
	for (ATracks::const_iterator a = atracks.begin(); a != atracks.end(); ++a) {
		a->second->paste(pos, selection, ctx);
	}

	return true;
}

/** This method handles undo */
void
MidiRegionView::paste_internal (framepos_t pos, unsigned paste_count, float times, const MidiCutBuffer& mcb)
{
	if (mcb.empty()) {
		return;
	}

	start_note_diff_command (_("paste"));

	const Evoral::MusicalTime snap_beats    = get_grid_beats(pos);
	const Evoral::MusicalTime first_time    = (*mcb.notes().begin())->time();
	const Evoral::MusicalTime last_time     = (*mcb.notes().rbegin())->end_time();
	const Evoral::MusicalTime duration      = last_time - first_time;
	const Evoral::MusicalTime snap_duration = duration.snap_to(snap_beats);
	const Evoral::MusicalTime paste_offset  = snap_duration * paste_count;
	const Evoral::MusicalTime pos_beats     = absolute_frames_to_source_beats(pos) + paste_offset;
	Evoral::MusicalTime       end_point     = Evoral::MusicalTime();

	DEBUG_TRACE (DEBUG::CutNPaste, string_compose ("Paste data spans from %1 to %2 (%3) ; paste pos beats = %4 (based on %5 - %6)\n",
	                                               first_time,
	                                               last_time,
	                                               duration, pos, _region->position(),
	                                               pos_beats));

	clear_selection ();

	for (int n = 0; n < (int) times; ++n) {

		for (Notes::const_iterator i = mcb.notes().begin(); i != mcb.notes().end(); ++i) {

			boost::shared_ptr<NoteType> copied_note (new NoteType (*((*i).get())));
			copied_note->set_time (pos_beats + copied_note->time() - first_time);

			/* make all newly added notes selected */

			note_diff_add_note (copied_note, true);
			end_point = copied_note->end_time();
		}
	}

	/* if we pasted past the current end of the region, extend the region */

	framepos_t end_frame = source_beats_to_absolute_frames (end_point);
	framepos_t region_end = _region->position() + _region->length() - 1;

	if (end_frame > region_end) {

		DEBUG_TRACE (DEBUG::CutNPaste, string_compose ("Paste extended region from %1 to %2\n", region_end, end_frame));

		_region->clear_changes ();
		_region->set_length (end_frame - _region->position());
		trackview.session()->add_command (new StatefulDiffCommand (_region));
	}

	apply_diff (true);
}

struct EventNoteTimeEarlyFirstComparator {
	bool operator() (NoteBase* a, NoteBase* b) {
		return a->note()->time() < b->note()->time();
	}
};

void
MidiRegionView::time_sort_events ()
{
	if (!_sort_needed) {
		return;
	}

	EventNoteTimeEarlyFirstComparator cmp;
	_events.sort (cmp);

	_sort_needed = false;
}

void
MidiRegionView::goto_next_note (bool add_to_selection)
{
	bool use_next = false;

	if (_events.back()->selected()) {
		return;
	}

	time_sort_events ();

	MidiTimeAxisView* const mtv = dynamic_cast<MidiTimeAxisView*>(&trackview);
	uint16_t const channel_mask = mtv->midi_track()->get_playback_channel_mask();

	for (Events::iterator i = _events.begin(); i != _events.end(); ++i) {
		if ((*i)->selected()) {
			use_next = true;
			continue;
		} else if (use_next) {
			if (channel_mask & (1 << (*i)->note()->channel())) {
				if (!add_to_selection) {
					unique_select (*i);
				} else {
					note_selected (*i, true, false);
				}
				return;
			}
		}
	}

	/* use the first one */

	if (!_events.empty() && (channel_mask & (1 << _events.front()->note()->channel ()))) {
		unique_select (_events.front());
	}
}

void
MidiRegionView::goto_previous_note (bool add_to_selection)
{
	bool use_next = false;

	if (_events.front()->selected()) {
		return;
	}

	time_sort_events ();

	MidiTimeAxisView* const mtv = dynamic_cast<MidiTimeAxisView*>(&trackview);
	uint16_t const channel_mask = mtv->midi_track()->get_playback_channel_mask ();

	for (Events::reverse_iterator i = _events.rbegin(); i != _events.rend(); ++i) {
		if ((*i)->selected()) {
			use_next = true;
			continue;
		} else if (use_next) {
			if (channel_mask & (1 << (*i)->note()->channel())) {
				if (!add_to_selection) {
					unique_select (*i);
				} else {
					note_selected (*i, true, false);
				}
				return;
			}
		}
	}

	/* use the last one */

	if (!_events.empty() && (channel_mask & (1 << (*_events.rbegin())->note()->channel ()))) {
		unique_select (*(_events.rbegin()));
	}
}

void
MidiRegionView::selection_as_notelist (Notes& selected, bool allow_all_if_none_selected)
{
	bool had_selected = false;

	time_sort_events ();

	for (Events::iterator i = _events.begin(); i != _events.end(); ++i) {
		if ((*i)->selected()) {
			selected.insert ((*i)->note());
			had_selected = true;
		}
	}

	if (allow_all_if_none_selected && !had_selected) {
		for (Events::iterator i = _events.begin(); i != _events.end(); ++i) {
			selected.insert ((*i)->note());
		}
	}
}

void
MidiRegionView::update_ghost_note (double x, double y)
{
	MidiTimeAxisView* const mtv = dynamic_cast<MidiTimeAxisView*>(&trackview);

	_last_ghost_x = x;
	_last_ghost_y = y;

	_note_group->canvas_to_item (x, y);

	PublicEditor& editor = trackview.editor ();
	
	framepos_t const unsnapped_frame = editor.pixel_to_sample (x);
	framecnt_t grid_frames;
	framepos_t const f = snap_frame_to_grid_underneath (unsnapped_frame, grid_frames);

	/* use region_frames... because we are converting a delta within the region
	*/
	 
	const Evoral::MusicalTime length = get_grid_beats(unsnapped_frame);

	/* note that this sets the time of the ghost note in beats relative to
	   the start of the source; that is how all note times are stored.
	*/
	_ghost_note->note()->set_time (
		std::max(Evoral::MusicalTime(),
		         absolute_frames_to_source_beats (f + _region->position ())));
	_ghost_note->note()->set_length (length);
	_ghost_note->note()->set_note (midi_stream_view()->y_to_note (y));
	_ghost_note->note()->set_channel (mtv->get_channel_for_add ());

	/* the ghost note does not appear in ghost regions, so pass false in here */
	update_note (_ghost_note, false);

	show_verbose_cursor (_ghost_note->note ());
}

void
MidiRegionView::create_ghost_note (double x, double y)
{
	remove_ghost_note ();

	boost::shared_ptr<NoteType> g (new NoteType);
	_ghost_note = new Note (*this, _note_group, g);
	_ghost_note->set_ignore_events (true);
	_ghost_note->set_outline_color (0x000000aa);
	if (x < 0) { x = 0; }
	update_ghost_note (x, y);
	_ghost_note->show ();

	_last_ghost_x = x;
	_last_ghost_y = y;

	show_verbose_cursor (_ghost_note->note ());
}

void
MidiRegionView::remove_ghost_note ()
{
	delete _ghost_note;
	_ghost_note = 0;
}

void
MidiRegionView::snap_changed ()
{
	if (!_ghost_note) {
		return;
	}

	create_ghost_note (_last_ghost_x, _last_ghost_y);
}

void
MidiRegionView::drop_down_keys ()
{
	_mouse_state = None;
}

void
MidiRegionView::maybe_select_by_position (GdkEventButton* ev, double /*x*/, double y)
{
	/* XXX: This is dead code.  What was it for? */

	double note = midi_stream_view()->y_to_note(y);
	Events e;
	MidiTimeAxisView* const mtv = dynamic_cast<MidiTimeAxisView*>(&trackview);

	uint16_t chn_mask = mtv->midi_track()->get_playback_channel_mask();

	if (Keyboard::modifier_state_equals (ev->state, Keyboard::TertiaryModifier)) {
		get_events (e, Evoral::Sequence<Evoral::MusicalTime>::PitchGreaterThanOrEqual, (uint8_t) floor (note), chn_mask);
	} else if (Keyboard::modifier_state_equals (ev->state, Keyboard::PrimaryModifier)) {
		get_events (e, Evoral::Sequence<Evoral::MusicalTime>::PitchLessThanOrEqual, (uint8_t) floor (note), chn_mask);
	} else {
		return;
	}

	bool add_mrv_selection = false;

	if (_selection.empty()) {
		add_mrv_selection = true;
	}

	for (Events::iterator i = e.begin(); i != e.end(); ++i) {
		if (_selection.insert (*i).second) {
			(*i)->set_selected (true);
		}
	}

	if (add_mrv_selection) {
		PublicEditor& editor (trackview.editor());
		editor.get_selection().add (this);
	}
}

void
MidiRegionView::color_handler ()
{
	RegionView::color_handler ();

	for (Events::iterator i = _events.begin(); i != _events.end(); ++i) {
		(*i)->set_selected ((*i)->selected()); // will change color
	}

	/* XXX probably more to do here */
}

void
MidiRegionView::enable_display (bool yn)
{
	RegionView::enable_display (yn);
	if (yn) {
		redisplay_model ();
	}
}

void
MidiRegionView::show_step_edit_cursor (Evoral::MusicalTime pos)
{
	if (_step_edit_cursor == 0) {
		ArdourCanvas::Item* const group = get_canvas_group();

		_step_edit_cursor = new ArdourCanvas::Rectangle (group);
		_step_edit_cursor->set_y0 (0);
		_step_edit_cursor->set_y1 (midi_stream_view()->contents_height());
		_step_edit_cursor->set_fill_color (RGBA_TO_UINT (45,0,0,90));
		_step_edit_cursor->set_outline_color (RGBA_TO_UINT (85,0,0,90));
	}

	move_step_edit_cursor (pos);
	_step_edit_cursor->show ();
}

void
MidiRegionView::move_step_edit_cursor (Evoral::MusicalTime pos)
{
	_step_edit_cursor_position = pos;

	if (_step_edit_cursor) {
		double pixel = trackview.editor().sample_to_pixel (region_beats_to_region_frames (pos));
		_step_edit_cursor->set_x0 (pixel);
		set_step_edit_cursor_width (_step_edit_cursor_width);
	}
}

void
MidiRegionView::hide_step_edit_cursor ()
{
	if (_step_edit_cursor) {
		_step_edit_cursor->hide ();
	}
}

void
MidiRegionView::set_step_edit_cursor_width (Evoral::MusicalTime beats)
{
	_step_edit_cursor_width = beats;

	if (_step_edit_cursor) {
		_step_edit_cursor->set_x1 (_step_edit_cursor->x0() + trackview.editor().sample_to_pixel (region_beats_to_region_frames (beats)));
	}
}

/** Called when a diskstream on our track has received some data.  Update the view, if applicable.
 *  @param w Source that the data will end up in.
 */
void
MidiRegionView::data_recorded (boost::weak_ptr<MidiSource> w)
{
	if (!_active_notes) {
		/* we aren't actively being recorded to */
		return;
	}

	boost::shared_ptr<MidiSource> src = w.lock ();
	if (!src || src != midi_region()->midi_source()) {
		/* recorded data was not destined for our source */
		return;
	}

	MidiTimeAxisView* mtv = dynamic_cast<MidiTimeAxisView*> (&trackview);

	boost::shared_ptr<MidiBuffer> buf = mtv->midi_track()->get_gui_feed_buffer ();

	BeatsFramesConverter converter (trackview.session()->tempo_map(), mtv->midi_track()->get_capture_start_frame (0));

	framepos_t back = max_framepos;

	for (MidiBuffer::iterator i = buf->begin(); i != buf->end(); ++i) {
		Evoral::MIDIEvent<MidiBuffer::TimeType> const ev (*i, false);

		if (ev.is_channel_event()) {
			if (get_channel_mode() == FilterChannels) {
				if (((uint16_t(1) << ev.channel()) & get_selected_channels()) == 0) {
					continue;
				}
			}
		}

		/* ev.time() is in session frames, so (ev.time() - converter.origin_b()) is
		   frames from the start of the source, and so time_beats is in terms of the
		   source.
		*/

		Evoral::MusicalTime const time_beats = converter.from (ev.time () - converter.origin_b ());

		if (ev.type() == MIDI_CMD_NOTE_ON) {
			boost::shared_ptr<NoteType> note (
				new NoteType (ev.channel(), time_beats, Evoral::MusicalTime(), ev.note(), ev.velocity()));

			add_note (note, true);

			/* fix up our note range */
			if (ev.note() < _current_range_min) {
				midi_stream_view()->apply_note_range (ev.note(), _current_range_max, true);
			} else if (ev.note() > _current_range_max) {
				midi_stream_view()->apply_note_range (_current_range_min, ev.note(), true);
			}

		} else if (ev.type() == MIDI_CMD_NOTE_OFF) {
			resolve_note (ev.note (), time_beats);
		}

		back = ev.time ();
	}

	midi_stream_view()->check_record_layers (region(), back);
}

void
MidiRegionView::trim_front_starting ()
{
	/* Reparent the note group to the region view's parent, so that it doesn't change
	   when the region view is trimmed.
	*/
	_temporary_note_group = new ArdourCanvas::Container (group->parent ());
	_temporary_note_group->move (group->position ());
	_note_group->reparent (_temporary_note_group);
}

void
MidiRegionView::trim_front_ending ()
{
	_note_group->reparent (group);
	delete _temporary_note_group;
	_temporary_note_group = 0;

	if (_region->start() < 0) {
		/* Trim drag made start time -ve; fix this */
		midi_region()->fix_negative_start ();
	}
}

void
MidiRegionView::edit_patch_change (PatchChange* pc)
{
	PatchChangeDialog d (&_source_relative_time_converter, trackview.session(), *pc->patch (), instrument_info(), Gtk::Stock::APPLY, true);

	int response = d.run();

	switch (response) {
	case Gtk::RESPONSE_ACCEPT:
		break;
	case Gtk::RESPONSE_REJECT:
		delete_patch_change (pc);
		return;
	default:
		return;
	}

	change_patch_change (pc->patch(), d.patch ());
}

void
MidiRegionView::delete_sysex (SysEx* /*sysex*/)
{
	// CAIROCANVAS
	// sysyex object doesn't have a pointer to a sysex event
	// MidiModel::SysExDiffCommand* c = _model->new_sysex_diff_command (_("delete sysex"));
	// c->remove (sysex->sysex());
	// _model->apply_command (*trackview.session(), c);

	//_sys_exes.clear ();
	// display_sysexes();
}

void
MidiRegionView::show_verbose_cursor (boost::shared_ptr<NoteType> n) const
{
	using namespace MIDI::Name;

	std::string name;

	MidiTimeAxisView* const mtv = dynamic_cast<MidiTimeAxisView*>(&trackview);
	if (mtv) {
		boost::shared_ptr<MasterDeviceNames> device_names(mtv->get_device_names());
		if (device_names) {
			MIDI::Name::PatchPrimaryKey patch_key;
			get_patch_key_at(n->time(), n->channel(), patch_key);
			name = device_names->note_name(mtv->gui_property(X_("midnam-custom-device-mode")),
			                               n->channel(),
			                               patch_key.bank_number,
			                               patch_key.program_number,
			                               n->note());
		}
	}

	char buf[128];
	snprintf (buf, sizeof (buf), "%d %s\nCh %d Vel %d",
	          (int) n->note (),
	          name.empty() ? Evoral::midi_note_name (n->note()).c_str() : name.c_str(),
	          (int) n->channel() + 1,
	          (int) n->velocity());

	show_verbose_cursor(buf, 10, 20);
}

void
MidiRegionView::show_verbose_cursor (string const & text, double xoffset, double yoffset) const
{
	trackview.editor().verbose_cursor()->set (text);
	trackview.editor().verbose_cursor()->show ();
	trackview.editor().verbose_cursor()->set_offset (ArdourCanvas::Duple (xoffset, yoffset));
}

/** @param p A session framepos.
 *  @param grid_frames Filled in with the number of frames that a grid interval is at p.
 *  @return p snapped to the grid subdivision underneath it.
 */
framepos_t
MidiRegionView::snap_frame_to_grid_underneath (framepos_t p, framecnt_t& grid_frames) const
{
	PublicEditor& editor = trackview.editor ();
	
	const Evoral::MusicalTime grid_beats = get_grid_beats(p);

	grid_frames = region_beats_to_region_frames (grid_beats);

	/* Hack so that we always snap to the note that we are over, instead of snapping
	   to the next one if we're more than halfway through the one we're over.
	*/
	if (editor.snap_mode() == SnapNormal && p >= grid_frames / 2) {
		p -= grid_frames / 2;
	}

	return snap_frame_to_frame (p);
}

/** Called when the selection has been cleared in any MidiRegionView.
 *  @param rv MidiRegionView that the selection was cleared in.
 */
void
MidiRegionView::selection_cleared (MidiRegionView* rv)
{
	if (rv == this) {
		return;
	}

	/* Clear our selection in sympathy; but don't signal the fact */
	clear_selection (false);
}

void
MidiRegionView::note_button_release ()
{
	delete _note_player;
	_note_player = 0;
}

ChannelMode
MidiRegionView::get_channel_mode () const
{
	RouteTimeAxisView* rtav = dynamic_cast<RouteTimeAxisView*> (&trackview);
	return rtav->midi_track()->get_playback_channel_mode();
}

uint16_t
MidiRegionView::get_selected_channels () const
{
	RouteTimeAxisView* rtav = dynamic_cast<RouteTimeAxisView*> (&trackview);
	return rtav->midi_track()->get_playback_channel_mask();
}


Evoral::MusicalTime
MidiRegionView::get_grid_beats(framepos_t pos) const
{
	PublicEditor&       editor  = trackview.editor();
	bool                success = false;
	Evoral::MusicalTime beats   = editor.get_grid_type_as_beats(success, pos);
	if (!success) {
		beats = Evoral::MusicalTime(1);
	}
	return beats;
}<|MERGE_RESOLUTION|>--- conflicted
+++ resolved
@@ -3299,15 +3299,9 @@
 	}
 
 	if (_selected) {
-<<<<<<< HEAD
-		f = ARDOUR_UI::config()->get_SelectedFrameBase();
-	} else if (high_enough_for_name) {
-		f = ARDOUR_UI::config()->get_MidiFrameBase();
-=======
 		f = ARDOUR_UI::config()->color ("selected region base");
 	} else if (high_enough_for_name || !ARDOUR_UI::config()->get_color_regions_using_track_color()) {
 		f = ARDOUR_UI::config()->color_mod ("midi frame base", "midi frame base");
->>>>>>> e0cb9efb
 	} else {
 		f = fill_color;
 	}
