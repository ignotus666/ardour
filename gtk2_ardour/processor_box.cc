/*
    Copyright (C) 2000-2004 Paul Davis

    This program is free software; you can redistribute it and/or modify
    it under the terms of the GNU General Public License as published by
    the Free Software Foundation; either version 2 of the License, or
    (at your option) any later version.

    This program is distributed in the hope that it will be useful,
    but WITHOUT ANY WARRANTY; without even the implied warranty of
    MERCHANTABILITY or FITNESS FOR A PARTICULAR PURPOSE.  See the
    GNU General Public License for more details.

    You should have received a copy of the GNU General Public License
    along with this program; if not, write to the Free Software
    Foundation, Inc., 675 Mass Ave, Cambridge, MA 02139, USA.

*/

#ifdef WAF_BUILD
#include "gtk2ardour-config.h"
#endif

#include <cmath>
#include <iostream>
#include <set>

#include <sigc++/bind.h>

#include "pbd/convert.h"

#include <glibmm/miscutils.h>

#include <gtkmm/messagedialog.h>

#include <gtkmm2ext/gtk_ui.h>
#include <gtkmm2ext/utils.h>
#include <gtkmm2ext/choice.h>
#include <gtkmm2ext/utils.h>
#include <gtkmm2ext/doi.h>
#include <gtkmm2ext/rgb_macros.h>

#include "ardour/amp.h"
#include "ardour/audio_track.h"
#include "ardour/audioengine.h"
#include "ardour/internal_return.h"
#include "ardour/internal_send.h"
#include "ardour/panner_shell.h"
#include "ardour/plugin_insert.h"
#include "ardour/pannable.h"
#include "ardour/port_insert.h"
#include "ardour/profile.h"
#include "ardour/return.h"
#include "ardour/route.h"
#include "ardour/send.h"
#include "ardour/session.h"
#include "ardour/types.h"

#include "actions.h"
#include "ardour_dialog.h"
#include "ardour_ui.h"
#include "gui_thread.h"
#include "io_selector.h"
#include "keyboard.h"
#include "mixer_ui.h"
#include "mixer_strip.h"
#include "plugin_selector.h"
#include "plugin_ui.h"
#include "port_insert_ui.h"
#include "processor_box.h"
#include "public_editor.h"
#include "return_ui.h"
#include "route_processor_selection.h"
#include "send_ui.h"
#include "utils.h"

#include "i18n.h"

#ifdef AUDIOUNIT_SUPPORT
class AUPluginUI;
#endif

using namespace std;
using namespace ARDOUR;
using namespace PBD;
using namespace Gtk;
using namespace Glib;
using namespace Gtkmm2ext;

ProcessorBox* ProcessorBox::_current_processor_box = 0;
RefPtr<Action> ProcessorBox::paste_action;
RefPtr<Action> ProcessorBox::cut_action;
RefPtr<Action> ProcessorBox::rename_action;
RefPtr<Action> ProcessorBox::edit_action;
RefPtr<Action> ProcessorBox::edit_generic_action;

static const uint32_t audio_port_color = 0x4A8A0EFF; // Green
static const uint32_t midi_port_color = 0x960909FF; //Red

ProcessorEntry::ProcessorEntry (ProcessorBox* parent, boost::shared_ptr<Processor> p, Width w)
	: _button (ArdourButton::led_default_elements)
	, _position (PreFader)
	, _parent (parent)
	, _processor (p)
	, _width (w)
	, _visual_state (Gtk::STATE_NORMAL)
	, _input_icon(true)
	, _output_icon(false)
{
	_vbox.show ();
	
	_button.set_diameter (3);
	_button.set_distinct_led_click (true);
	_button.set_led_left (true);
	_button.signal_led_clicked.connect (sigc::mem_fun (*this, &ProcessorEntry::led_clicked));
	_button.set_text (name (_width));

	if (_processor) {

		_vbox.pack_start (_routing_icon);
		_vbox.pack_start (_input_icon);
		_vbox.pack_start (_button, true, true);
		_vbox.pack_end (_output_icon);

		_button.set_active (_processor->active());

		_routing_icon.set_no_show_all(true);
		_input_icon.set_no_show_all(true);

		_button.show ();
		_routing_icon.set_visible(false);
		_input_icon.hide();
		_output_icon.show();

		_processor->ActiveChanged.connect (active_connection, invalidator (*this), boost::bind (&ProcessorEntry::processor_active_changed, this), gui_context());
		_processor->PropertyChanged.connect (name_connection, invalidator (*this), boost::bind (&ProcessorEntry::processor_property_changed, this, _1), gui_context());
		_processor->ConfigurationChanged.connect (config_connection, invalidator (*this), boost::bind (&ProcessorEntry::processor_configuration_changed, this, _1, _2), gui_context());

		set<Evoral::Parameter> p = _processor->what_can_be_automated ();
		for (set<Evoral::Parameter>::iterator i = p.begin(); i != p.end(); ++i) {
			
			std::string label = _processor->describe_parameter (*i);

			if (boost::dynamic_pointer_cast<Send> (_processor)) {
				label = _("Send");
			} else if (boost::dynamic_pointer_cast<Return> (_processor)) {
				label = _("Return");
			}

			Control* c = new Control (_processor->automation_control (*i), label);
			
			_controls.push_back (c);

			if (boost::dynamic_pointer_cast<Amp> (_processor) == 0) {
				/* Add non-Amp controls to the processor box */
				_vbox.pack_start (c->box);
			}
		}

		_input_icon.set_ports(_processor->input_streams());
		_output_icon.set_ports(_processor->output_streams());

		_routing_icon.set_sources(_processor->input_streams());
		_routing_icon.set_sinks(_processor->output_streams());

		setup_tooltip ();
		setup_visuals ();
	} else {
		_vbox.set_size_request (-1, _button.size_request().height);
	}
}

ProcessorEntry::~ProcessorEntry ()
{
	for (list<Control*>::iterator i = _controls.begin(); i != _controls.end(); ++i) {
		delete *i;
	}
}

EventBox&
ProcessorEntry::action_widget ()
{
	return _button;
}

Gtk::Widget&
ProcessorEntry::widget ()
{
	return _vbox;
}

string
ProcessorEntry::drag_text () const
{
	return name (Wide);
}

void
ProcessorEntry::set_position (Position p, uint32_t num)
{
	_position = p;
	_position_num = num;

	if (_position_num == 0 || _routing_icon.get_visible()) {
		_input_icon.show();
	} else {
		_input_icon.hide();
	}

	setup_visuals ();
}

void
ProcessorEntry::set_visual_state (Gtkmm2ext::VisualState s, bool yn)
{
	if (yn) {
		_button.set_visual_state (Gtkmm2ext::VisualState (_button.visual_state() | s));
	} else {
		_button.set_visual_state (Gtkmm2ext::VisualState (_button.visual_state() & ~s));
	}
}

void
ProcessorEntry::setup_visuals ()
{
	switch (_position) {
	case PreFader:
		_button.set_name ("processor prefader");
		break;

	case Fader:
		_button.set_name ("processor fader");
		break;

	case PostFader:
		_button.set_name ("processor postfader");
		break;
	}
}


boost::shared_ptr<Processor>
ProcessorEntry::processor () const
{
	return _processor;
}

void
ProcessorEntry::set_enum_width (Width w)
{
	_width = w;
	_button.set_text (name (_width));
}

void
ProcessorEntry::led_clicked()
{
	if (_processor) {
		if (_button.get_active ()) {
			_processor->deactivate ();
		} else {
			_processor->activate ();
		}
	}
}

void
ProcessorEntry::processor_active_changed ()
{
	if (_processor) {
		_button.set_active (_processor->active());
	}
}

void
ProcessorEntry::processor_property_changed (const PropertyChange& what_changed)
{
	if (what_changed.contains (ARDOUR::Properties::name)) {
		_button.set_text (name (_width));
		setup_tooltip ();
	}
}

void
ProcessorEntry::processor_configuration_changed (const ChanCount in, const ChanCount out)
{
	_input_icon.set_ports(in);
	_output_icon.set_ports(out);
	_routing_icon.set_sources(in);
	_routing_icon.set_sinks(out);
	_input_icon.queue_draw();
	_output_icon.queue_draw();
	_routing_icon.queue_draw();
}

void
ProcessorEntry::setup_tooltip ()
{
	if (_processor) {
		boost::shared_ptr<PluginInsert> pi = boost::dynamic_pointer_cast<PluginInsert> (_processor);
		if (pi) {
			std::string postfix = "";
			uint32_t replicated;
			if ((replicated = pi->get_count()) > 1) {
				postfix = string_compose(_("\nThis mono plugin has been replicated %1 times."), replicated);
			}
			if (pi->plugin()->has_editor()) {
				ARDOUR_UI::instance()->set_tip (_button,
						string_compose (_("<b>%1</b>\nDouble-click to show GUI.\nAlt+double-click to show generic GUI.%2"), name (Wide), postfix));
			} else {
				ARDOUR_UI::instance()->set_tip (_button,
						string_compose (_("<b>%1</b>\nDouble-click to show generic GUI.%2"), name (Wide), postfix));
			}
			return;
		}
	}
	ARDOUR_UI::instance()->set_tip (_button, string_compose ("<b>%1</b>", name (Wide)));
}

string
ProcessorEntry::name (Width w) const
{
	boost::shared_ptr<Send> send;
	string name_display;

	if (!_processor) {
		return string();
	}

	if ((send = boost::dynamic_pointer_cast<Send> (_processor)) != 0 &&
	    !boost::dynamic_pointer_cast<InternalSend>(_processor)) {

		name_display += '>';

		/* grab the send name out of its overall name */

		string::size_type lbracket, rbracket;
		lbracket = send->name().find ('[');
		rbracket = send->name().find (']');

		switch (w) {
		case Wide:
			name_display += send->name().substr (lbracket+1, lbracket-rbracket-1);
			break;
		case Narrow:
			name_display += PBD::short_version (send->name().substr (lbracket+1, lbracket-rbracket-1), 4);
			break;
		}

	} else {
		boost::shared_ptr<ARDOUR::PluginInsert> pi;
		uint32_t replicated;
		if ((pi = boost::dynamic_pointer_cast<ARDOUR::PluginInsert> (_processor)) != 0
				&& (replicated = pi->get_count()) > 1)
		{
			name_display += string_compose(_("(%1x1) "), replicated);
		}

		switch (w) {
		case Wide:
			name_display += _processor->display_name();
			break;
		case Narrow:
			name_display += PBD::short_version (_processor->display_name(), 5);
			break;
		}

	}

	return name_display;
}

void
ProcessorEntry::show_all_controls ()
{
	for (list<Control*>::iterator i = _controls.begin(); i != _controls.end(); ++i) {
		(*i)->set_visible (true);
	}

	_parent->update_gui_object_state (this);
}

void
ProcessorEntry::hide_all_controls ()
{
	for (list<Control*>::iterator i = _controls.begin(); i != _controls.end(); ++i) {
		(*i)->set_visible (false);
	}

	_parent->update_gui_object_state (this);
}

void
ProcessorEntry::add_control_state (XMLNode* node) const
{
	for (list<Control*>::const_iterator i = _controls.begin(); i != _controls.end(); ++i) {
		(*i)->add_state (node);
	}
}

void
ProcessorEntry::set_control_state (XMLNode const * node)
{
	for (list<Control*>::const_iterator i = _controls.begin(); i != _controls.end(); ++i) {
		(*i)->set_state (node);
	}
}

string
ProcessorEntry::state_id () const
{
	return string_compose ("processor %1", _processor->id().to_s());
}

void
ProcessorEntry::hide_things ()
{
	for (list<Control*>::iterator i = _controls.begin(); i != _controls.end(); ++i) {
		(*i)->hide_things ();
	}
}


Menu *
ProcessorEntry::build_controls_menu ()
{
	using namespace Menu_Helpers;
	Menu* menu = manage (new Menu);
	MenuList& items = menu->items ();

	items.push_back (
		MenuElem (_("Show All Controls"), sigc::mem_fun (*this, &ProcessorEntry::show_all_controls))
		);
		
	items.push_back (
		MenuElem (_("Hide All Controls"), sigc::mem_fun (*this, &ProcessorEntry::hide_all_controls))
		);

	if (!_controls.empty ()) {
		items.push_back (SeparatorElem ());
	}
	
	for (list<Control*>::iterator i = _controls.begin(); i != _controls.end(); ++i) {
		items.push_back (CheckMenuElem ((*i)->name ()));
		Gtk::CheckMenuItem* c = dynamic_cast<Gtk::CheckMenuItem*> (&items.back ());
		c->set_active ((*i)->visible ());
		c->signal_toggled().connect (sigc::bind (sigc::mem_fun (*this, &ProcessorEntry::toggle_control_visibility), *i));
	}

	return menu;
}

void
ProcessorEntry::toggle_control_visibility (Control* c)
{
	c->set_visible (!c->visible ());
	_parent->update_gui_object_state (this);
}

Menu *
ProcessorEntry::build_send_options_menu ()
{
	using namespace Menu_Helpers;
	Menu* menu = manage (new Menu);
	MenuList& items = menu->items ();

	boost::shared_ptr<Send> send = boost::dynamic_pointer_cast<Send> (_processor);
	if (send) {

		items.push_back (CheckMenuElem (_("Link panner controls")));
		CheckMenuItem* c = dynamic_cast<CheckMenuItem*> (&items.back ());
		c->set_active (send->panner_shell()->is_linked_to_route());
		c->signal_toggled().connect (sigc::mem_fun (*this, &ProcessorEntry::toggle_panner_link));

	}
	return menu;
}

void
ProcessorEntry::toggle_panner_link ()
{
	boost::shared_ptr<Send> send = boost::dynamic_pointer_cast<Send> (_processor);
	if (send) {
		send->panner_shell()->set_linked_to_route(!send->panner_shell()->is_linked_to_route());
	}
}

ProcessorEntry::Control::Control (boost::shared_ptr<AutomationControl> c, string const & n)
	: _control (c)
	, _adjustment (gain_to_slider_position_with_max (1.0, Config->get_max_gain()), 0, 1, 0.01, 0.1)
	, _slider (&_adjustment, 0, 13, false)
	, _slider_persistant_tooltip (&_slider)
	, _button (ArdourButton::led_default_elements)
	, _ignore_ui_adjustment (false)
	, _visible (false)
	, _name (n)
{
	_slider.set_controllable (c);
	box.set_padding(0, 0, 4, 4);

	if (c->toggled()) {
		_button.set_text (_name);
		_button.set_led_left (true);
		_button.set_name ("processor control button");
		box.add (_button);
		_button.show ();

		_button.signal_clicked.connect (sigc::mem_fun (*this, &Control::button_clicked));
		_button.signal_led_clicked.connect (sigc::mem_fun (*this, &Control::button_clicked));
		c->Changed.connect (_connection, MISSING_INVALIDATOR, boost::bind (&Control::control_changed, this), gui_context ());

	} else {
		
		_slider.set_name ("ProcessorControlSlider");
		_slider.set_text (_name);

		box.add (_slider);
		_slider.show ();

		double const lo = c->internal_to_interface (c->lower ());
		double const up = c->internal_to_interface (c->upper ());
		
		_adjustment.set_lower (lo);
		_adjustment.set_upper (up);
		_adjustment.set_step_increment ((up - lo) / 100);
		_adjustment.set_page_increment ((up - lo) / 10);
		_slider.set_default_value (c->internal_to_interface (c->normal ()));
		
		_adjustment.signal_value_changed().connect (sigc::mem_fun (*this, &Control::slider_adjusted));
		c->Changed.connect (_connection, MISSING_INVALIDATOR, boost::bind (&Control::control_changed, this), gui_context ());
	}

	ARDOUR_UI::RapidScreenUpdate.connect (sigc::mem_fun (*this, &Control::control_changed));
	
	control_changed ();
	set_tooltip ();

	/* We're providing our own PersistentTooltip */
	set_no_tooltip_whatsoever (_slider);
}

void
ProcessorEntry::Control::set_tooltip ()
{
	boost::shared_ptr<AutomationControl> c = _control.lock ();

	if (!c) {
		return;
	}
	
	stringstream s;
	s << _name << ": ";
	if (c->toggled ()) {
		s << (c->get_value() > 0.5 ? _("on") : _("off"));
	} else {
		s << setprecision(2) << fixed;
		s << c->internal_to_user (c->get_value ());
	}

	string sm = Glib::Markup::escape_text (s.str());
	
	_slider_persistant_tooltip.set_tip (sm);
	ARDOUR_UI::instance()->set_tip (_button, sm);
}

void
ProcessorEntry::Control::slider_adjusted ()
{
	if (_ignore_ui_adjustment) {
		return;
	}
	
	boost::shared_ptr<AutomationControl> c = _control.lock ();

	if (!c) {
		return;
	}

	c->set_value (c->interface_to_internal (_adjustment.get_value ()));
	set_tooltip ();
}

void
ProcessorEntry::Control::button_clicked ()
{
	boost::shared_ptr<AutomationControl> c = _control.lock ();

	if (!c) {
		return;
	}

	bool const n = _button.get_active ();

	c->set_value (n ? 0 : 1);
	_button.set_active (!n);
	set_tooltip ();
}

void
ProcessorEntry::Control::control_changed ()
{
	boost::shared_ptr<AutomationControl> c = _control.lock ();
	if (!c) {
		return;
	}

	_ignore_ui_adjustment = true;

	if (c->toggled ()) {

		_button.set_active (c->get_value() > 0.5);
		
	} else {

		_adjustment.set_value (c->internal_to_interface (c->get_value ()));
		
		stringstream s;
		s.precision (1);
		s.setf (ios::fixed, ios::floatfield);
		s << c->internal_to_user (c->get_value ());
	}
	
	_ignore_ui_adjustment = false;
}

void
ProcessorEntry::Control::add_state (XMLNode* node) const
{
	XMLNode* c = new XMLNode (X_("Object"));
	c->add_property (X_("id"), state_id ());
	c->add_property (X_("visible"), _visible);
	node->add_child_nocopy (*c);
}

void
ProcessorEntry::Control::set_state (XMLNode const * node)
{
	XMLNode* n = GUIObjectState::get_node (node, state_id ());
	if (n) {
		XMLProperty* p = n->property (X_("visible"));
		set_visible (p && string_is_affirmative (p->value ()));
	} else {
		set_visible (false);
	}
}

void
ProcessorEntry::Control::set_visible (bool v)
{
	if (v) {
		box.show ();
	} else {
		box.hide ();
	}
	
	_visible = v;
}

/** Called when the Editor might have re-shown things that
    we want hidden.
*/
void
ProcessorEntry::Control::hide_things ()
{
	if (!_visible) {
		box.hide ();
	}
}

string
ProcessorEntry::Control::state_id () const
{
	boost::shared_ptr<AutomationControl> c = _control.lock ();
	assert (c);

	return string_compose (X_("control %1"), c->id().to_s ());
}

PluginInsertProcessorEntry::PluginInsertProcessorEntry (ProcessorBox* b, boost::shared_ptr<ARDOUR::PluginInsert> p, Width w)
	: ProcessorEntry (b, p, w)
	, _plugin_insert (p)
{
	p->PluginIoReConfigure.connect (
		_splitting_connection, invalidator (*this), boost::bind (&PluginInsertProcessorEntry::plugin_insert_splitting_changed, this), gui_context()
		);

	plugin_insert_splitting_changed ();
}

void
PluginInsertProcessorEntry::plugin_insert_splitting_changed ()
{
	_output_icon.set_ports(_plugin_insert->output_streams());
	_routing_icon.set_splitting(_plugin_insert->splitting ());

	ChanCount sources = _plugin_insert->input_streams();
	ChanCount sinks = _plugin_insert->natural_input_streams();

	/* replicated instances */
	if (!_plugin_insert->splitting () && _plugin_insert->get_count() > 1) {
		for (DataType::iterator t = DataType::begin(); t != DataType::end(); ++t) {
			sinks.set(*t, sinks.get(*t) * _plugin_insert->get_count());
		}
	}
	/* MIDI bypass */
	if (_plugin_insert->natural_output_streams().n_midi() == 0 &&
			_plugin_insert->output_streams().n_midi() == 1) {
		sinks.set(DataType::MIDI, 1);
		sources.set(DataType::MIDI, 1);
	}

	_input_icon.set_ports(sinks);
	_routing_icon.set_sinks(sinks);
	_routing_icon.set_sources(sources);

	if (_plugin_insert->splitting () ||
			_plugin_insert->input_streams().n_audio() < _plugin_insert->natural_input_streams().n_audio()
		 )
	{
		_routing_icon.set_size_request (-1, 7);
		_routing_icon.set_visible(true);
		_input_icon.show();
	} else {
		_routing_icon.set_visible(false);
		if (_position_num != 0) {
			_input_icon.hide();
		}
	}

	_input_icon.queue_draw();
	_output_icon.queue_draw();
	_routing_icon.queue_draw();
}

void
PluginInsertProcessorEntry::hide_things ()
{
	ProcessorEntry::hide_things ();
	plugin_insert_splitting_changed ();
}


bool
ProcessorEntry::PortIcon::on_expose_event (GdkEventExpose* ev)
{
	cairo_t* cr = gdk_cairo_create (get_window()->gobj());

	cairo_rectangle (cr, ev->area.x, ev->area.y, ev->area.width, ev->area.height);
	cairo_clip (cr);

	Gtk::Allocation a = get_allocation();
	double const width = a.get_width();
	double const height = a.get_height();

	Gdk::Color const bg = get_style()->get_bg (STATE_NORMAL);
	cairo_set_source_rgb (cr, bg.get_red_p (), bg.get_green_p (), bg.get_blue_p ());

	cairo_rectangle (cr, 0, 0, width, height);
	cairo_fill (cr);

	if (_ports.n_total() > 1) {
		for (uint32_t i = 0; i < _ports.n_total(); ++i) {
			if (i < _ports.n_midi()) {
				cairo_set_source_rgb (cr,
						UINT_RGBA_R_FLT(midi_port_color),
						UINT_RGBA_G_FLT(midi_port_color),
						UINT_RGBA_B_FLT(midi_port_color));
			} else {
				cairo_set_source_rgb (cr,
						UINT_RGBA_R_FLT(audio_port_color),
						UINT_RGBA_G_FLT(audio_port_color),
						UINT_RGBA_B_FLT(audio_port_color));
			}
			const float x = rintf(width * (.2f + .6f * i / (_ports.n_total() - 1.f)));
			cairo_rectangle (cr, x-1, 0, 3, height);
			cairo_fill(cr);
		}
	} else if (_ports.n_total() == 1) {
		if (_ports.n_midi() == 1) {
			cairo_set_source_rgb (cr,
					UINT_RGBA_R_FLT(midi_port_color),
					UINT_RGBA_G_FLT(midi_port_color),
					UINT_RGBA_B_FLT(midi_port_color));
		} else {
			cairo_set_source_rgb (cr,
					UINT_RGBA_R_FLT(audio_port_color),
					UINT_RGBA_G_FLT(audio_port_color),
					UINT_RGBA_B_FLT(audio_port_color));
		}
		const float x = rintf(width * .5);
		cairo_rectangle (cr, x-1, 0, 3, height);
		cairo_fill(cr);
		cairo_stroke(cr);
	}

	cairo_destroy(cr);
	return true;
}

bool
ProcessorEntry::RoutingIcon::on_expose_event (GdkEventExpose* ev)
{
	cairo_t* cr = gdk_cairo_create (get_window()->gobj());

	cairo_rectangle (cr, ev->area.x, ev->area.y, ev->area.width, ev->area.height);
	cairo_clip (cr);

	cairo_set_line_width (cr, 1.0);
	cairo_set_line_cap (cr, CAIRO_LINE_CAP_ROUND);

	Gtk::Allocation a = get_allocation();
	double const width = a.get_width();
	double const height = a.get_height();

	Gdk::Color const bg = get_style()->get_bg (STATE_NORMAL);
	cairo_set_source_rgb (cr, bg.get_red_p (), bg.get_green_p (), bg.get_blue_p ());

	cairo_rectangle (cr, 0, 0, width, height);
	cairo_fill (cr);

	Gdk::Color const fg = get_style()->get_fg (STATE_NORMAL);
	cairo_set_source_rgb (cr, fg.get_red_p (), fg.get_green_p (), fg.get_blue_p ());

	const uint32_t sources = _sources.n_total();
	const uint32_t sinks = _sinks.n_total();

	/* MIDI */
	const uint32_t midi_sources = _sources.n_midi();
	const uint32_t midi_sinks = _sinks.n_midi();

	cairo_set_source_rgb (cr,
			UINT_RGBA_R_FLT(midi_port_color),
			UINT_RGBA_G_FLT(midi_port_color),
			UINT_RGBA_B_FLT(midi_port_color));
	if (midi_sources > 0 && midi_sinks > 0 && sinks > 1 && sources > 1) {
		for (uint32_t i = 0 ; i < midi_sources; ++i) {
			const float si_x  = rintf(width * (.2f + .6f * i  / (sinks - 1.f))) + .5f;
			const float si_x0 = rintf(width * (.2f + .6f * i / (sources - 1.f))) + .5f;
			cairo_move_to (cr, si_x, height);
			cairo_curve_to (cr, si_x, 0, si_x0, height, si_x0, 0);
			cairo_stroke (cr);
		}
	} else if (midi_sources == 1 && midi_sinks == 1 && sinks == 1 && sources == 1) {
		const float si_x = rintf(width * .5f) + .5f;
		cairo_move_to (cr, si_x, height);
		cairo_line_to (cr, si_x, 0);
		cairo_stroke (cr);
	}

	/* AUDIO */
	const uint32_t audio_sources = _sources.n_audio();
	const uint32_t audio_sinks = _sinks.n_audio();
	cairo_set_source_rgb (cr,
			UINT_RGBA_R_FLT(audio_port_color),
			UINT_RGBA_G_FLT(audio_port_color),
			UINT_RGBA_B_FLT(audio_port_color));

	if (_splitting) {
		assert(audio_sinks > 1);
		const float si_x0 = rintf(width * .5f) + .5f;
		for (uint32_t i = midi_sinks; i < sinks; ++i) {
			const float si_x = rintf(width * (.2f + .6f * i / (sinks - 1.f))) + .5f;
			cairo_move_to (cr, si_x, height);
			cairo_curve_to (cr, si_x, 0, si_x0, height, si_x0, 0);
			cairo_stroke (cr);
		}
	} else if (audio_sources > 1) {
		for (uint32_t i = 0 ; i < audio_sources; ++i) {
			const float si_x = rintf(width * (.2f + .6f * (i + midi_sinks) / (sinks - 1.f))) + .5f;
			const float si_x0 = rintf(width * (.2f + .6f * (i + midi_sources) / (sources - 1.f))) + .5f;
			cairo_move_to (cr, si_x, height);
			cairo_curve_to (cr, si_x, 0, si_x0, height, si_x0, 0);
			cairo_stroke (cr);
		}
	} else if (audio_sources == 1 && audio_sinks == 1) {
		const float si_x = rintf(width * .5f) + .5f;
		cairo_move_to (cr, si_x, height);
		cairo_line_to (cr, si_x, 0);
		cairo_stroke (cr);
	}
	cairo_destroy(cr);
	return true;
}

ProcessorBox::ProcessorBox (ARDOUR::Session* sess, boost::function<PluginSelector*()> get_plugin_selector,
			    RouteProcessorSelection& rsel, MixerStrip* parent, bool owner_is_mixer)
	: _parent_strip (parent)
	, _owner_is_mixer (owner_is_mixer)
	, ab_direction (true)
	, _get_plugin_selector (get_plugin_selector)
	, _placement (-1)
	, _visible_prefader_processors (0)
	, _rr_selection(rsel)
	, _redisplay_pending (false)

{
	set_session (sess);

	_width = Wide;
	processor_menu = 0;
	no_processor_redisplay = false;

	processor_scroller.set_policy (Gtk::POLICY_NEVER, Gtk::POLICY_AUTOMATIC);
	processor_scroller.add (processor_display);
	pack_start (processor_scroller, true, true);

	processor_display.set_flags (CAN_FOCUS);
	processor_display.set_name ("ProcessorList");
	processor_display.set_data ("processorbox", this);
	processor_display.set_size_request (48, -1);
	processor_display.set_spacing (0);

	processor_display.signal_enter_notify_event().connect (sigc::mem_fun(*this, &ProcessorBox::enter_notify), false);
	processor_display.signal_leave_notify_event().connect (sigc::mem_fun(*this, &ProcessorBox::leave_notify), false);

	processor_display.ButtonPress.connect (sigc::mem_fun (*this, &ProcessorBox::processor_button_press_event));
	processor_display.ButtonRelease.connect (sigc::mem_fun (*this, &ProcessorBox::processor_button_release_event));

	processor_display.Reordered.connect (sigc::mem_fun (*this, &ProcessorBox::reordered));
	processor_display.DropFromAnotherBox.connect (sigc::mem_fun (*this, &ProcessorBox::object_drop));

	processor_scroller.show ();
	processor_display.show ();

	if (parent) {
		parent->DeliveryChanged.connect (
			_mixer_strip_connections, invalidator (*this), boost::bind (&ProcessorBox::mixer_strip_delivery_changed, this, _1), gui_context ()
			);
	}

	ARDOUR_UI::instance()->set_tip (processor_display, _("Right-click to add/remove/edit\nplugins,inserts,sends and more"));
}

ProcessorBox::~ProcessorBox ()
{
	/* it may appear as if we should delete processor_menu but that is a
	 * pointer to a widget owned by the UI Manager, and has potentially
	 * be returned to many other ProcessorBoxes. GTK doesn't really make
	 * clear the ownership of this widget, which is a menu and thus is
	 * never packed into any container other than an implict GtkWindow.
	 *
	 * For now, until or if we ever get clarification over the ownership
	 * story just let it continue to exist. At worst, its a small memory leak.
	 */
}

void
ProcessorBox::set_route (boost::shared_ptr<Route> r)
{
	if (_route == r) {
		return;
	}

	_route_connections.drop_connections();

	/* new route: any existing block on processor redisplay must be meaningless */
	no_processor_redisplay = false;
	_route = r;

	_route->processors_changed.connect (
		_route_connections, invalidator (*this), boost::bind (&ProcessorBox::route_processors_changed, this, _1), gui_context()
		);

	_route->DropReferences.connect (
		_route_connections, invalidator (*this), boost::bind (&ProcessorBox::route_going_away, this), gui_context()
		);

	_route->PropertyChanged.connect (
		_route_connections, invalidator (*this), boost::bind (&ProcessorBox::route_property_changed, this, _1), gui_context()
		);

	redisplay_processors ();
}

void
ProcessorBox::route_going_away ()
{
	/* don't keep updating display as processors are deleted */
	no_processor_redisplay = true;
	_route.reset ();
}

void
ProcessorBox::object_drop(DnDVBox<ProcessorEntry>* source, ProcessorEntry* position, Glib::RefPtr<Gdk::DragContext> const & context)
{
	boost::shared_ptr<Processor> p;
	if (position) {
		p = position->processor ();
		if (!p) {
			/* dropped on the blank entry (which will be before the
			   fader), so use the first non-blank child as our
			   `dropped on' processor */
			list<ProcessorEntry*> c = processor_display.children ();
			list<ProcessorEntry*>::iterator i = c.begin ();

			assert (i != c.end ());
			p = (*i)->processor ();
			assert (p);
		}
	}

	list<ProcessorEntry*> children = source->selection ();
	list<boost::shared_ptr<Processor> > procs;
	for (list<ProcessorEntry*>::const_iterator i = children.begin(); i != children.end(); ++i) {
		if ((*i)->processor ()) {
			procs.push_back ((*i)->processor ());
		}
	}

	for (list<boost::shared_ptr<Processor> >::const_iterator i = procs.begin(); i != procs.end(); ++i) {
		XMLNode& state = (*i)->get_state ();
		XMLNodeList nlist;
		nlist.push_back (&state);
		paste_processor_state (nlist, p);
		delete &state;
	}

	/* since the dndvbox doesn't take care of this properly, we have to delete the originals
	   ourselves.
	*/

	if ((context->get_suggested_action() == Gdk::ACTION_MOVE) && source) {
		ProcessorBox* other = reinterpret_cast<ProcessorBox*> (source->get_data ("processorbox"));
		if (other) {
			other->delete_dragged_processors (procs);
		}
	}
}

void
ProcessorBox::set_width (Width w)
{
	if (_width == w) {
		return;
	}

	_width = w;

	list<ProcessorEntry*> children = processor_display.children ();
	for (list<ProcessorEntry*>::iterator i = children.begin(); i != children.end(); ++i) {
		(*i)->set_enum_width (w);
	}

	queue_resize ();
}

Gtk::Menu*
ProcessorBox::build_possible_aux_menu ()
{
	boost::shared_ptr<RouteList> rl = _session->get_routes_with_internal_returns();

	if (rl->empty()) {
		/* No aux sends if there are no busses */
		return 0;
	}

	using namespace Menu_Helpers;
	Menu* menu = manage (new Menu);
	MenuList& items = menu->items();

	for (RouteList::iterator r = rl->begin(); r != rl->end(); ++r) {
		if (!_route->internal_send_for (*r) && *r != _route) {
			items.push_back (MenuElem ((*r)->name(), sigc::bind (sigc::ptr_fun (ProcessorBox::rb_choose_aux), boost::weak_ptr<Route>(*r))));
		}
	}

	return menu;
}

void
ProcessorBox::show_processor_menu (int arg)
{
	if (processor_menu == 0) {
		processor_menu = build_processor_menu ();
		processor_menu->signal_unmap().connect (sigc::mem_fun (*this, &ProcessorBox::processor_menu_unmapped));
	}

	/* Sort out the plugin submenu */

	Gtk::MenuItem* plugin_menu_item = dynamic_cast<Gtk::MenuItem*>(ActionManager::get_widget("/ProcessorMenu/newplugin"));

	if (plugin_menu_item) {
		plugin_menu_item->set_submenu (*_get_plugin_selector()->plugin_menu());
	}

	/* And the aux submenu */

	Gtk::MenuItem* aux_menu_item = dynamic_cast<Gtk::MenuItem*>(ActionManager::get_widget("/ProcessorMenu/newaux"));

	if (aux_menu_item) {
		Menu* m = build_possible_aux_menu();
		if (m && !m->items().empty()) {
			aux_menu_item->set_submenu (*m);
			aux_menu_item->set_sensitive (true);
		} else {
			/* stupid gtkmm: we need to pass a null reference here */
			gtk_menu_item_set_submenu (aux_menu_item->gobj(), 0);
			aux_menu_item->set_sensitive (false);
		}
	}

	ProcessorEntry* single_selection = 0;
	if (processor_display.selection().size() == 1) {
		single_selection = processor_display.selection().front();
	}

	/* And the controls submenu */

	Gtk::MenuItem* controls_menu_item = dynamic_cast<Gtk::MenuItem*>(ActionManager::get_widget("/ProcessorMenu/controls"));

	if (controls_menu_item) {
		if (single_selection) {
			Menu* m = single_selection->build_controls_menu ();
			if (m && !m->items().empty()) {
				controls_menu_item->set_submenu (*m);
				controls_menu_item->set_sensitive (true);
			} else {
				gtk_menu_item_set_submenu (controls_menu_item->gobj(), 0);
				controls_menu_item->set_sensitive (false);
			}
		}
	}

	Gtk::MenuItem* send_menu_item = dynamic_cast<Gtk::MenuItem*>(ActionManager::get_widget("/ProcessorMenu/send_options"));
	if (send_menu_item) {
		if (single_selection) {
			Menu* m = single_selection->build_send_options_menu ();
			if (m && !m->items().empty()) {
				send_menu_item->set_submenu (*m);
				send_menu_item->set_sensitive (true);
			} else {
				gtk_menu_item_set_submenu (send_menu_item->gobj(), 0);
				send_menu_item->set_sensitive (false);
			}
		}
	}

	/* Sensitise actions as approprioate */

        cut_action->set_sensitive (can_cut());
	paste_action->set_sensitive (!_rr_selection.processors.empty());

	const bool sensitive = !processor_display.selection().empty();
	ActionManager::set_sensitive (ActionManager::plugin_selection_sensitive_actions, sensitive);
	edit_action->set_sensitive (one_processor_can_be_edited ());
	edit_generic_action->set_sensitive (one_processor_can_be_edited ());

	boost::shared_ptr<PluginInsert> pi;
	if (single_selection) {
		pi = boost::dynamic_pointer_cast<PluginInsert> (single_selection->processor ());
	}

	/* allow editing with an Ardour-generated UI for plugin inserts with editors */
	edit_action->set_sensitive (pi && pi->plugin()->has_editor ());

	/* disallow rename for multiple selections, for plugin inserts and for the fader */
	rename_action->set_sensitive (single_selection && !pi && !boost::dynamic_pointer_cast<Amp> (single_selection->processor ()));

	processor_menu->popup (1, arg);

	/* Add a placeholder gap to the processor list to indicate where a processor would be
	   inserted were one chosen from the menu.
	*/
	int x, y;
	processor_display.get_pointer (x, y);
	_placement = processor_display.add_placeholder (y);

	if (_visible_prefader_processors == 0 && _placement > 0) {
		--_placement;
	}
}

bool
ProcessorBox::enter_notify (GdkEventCrossing*)
{
	_current_processor_box = this;
	return false;
}

bool
ProcessorBox::leave_notify (GdkEventCrossing*)
{
	return false;
}

void
ProcessorBox::processor_operation (ProcessorOperation op) 
{
	ProcSelection targets;

	get_selected_processors (targets);

	if (targets.empty()) {

		int x, y;
		processor_display.get_pointer (x, y);

		pair<ProcessorEntry *, double> const pointer = processor_display.get_child_at_position (y);

		if (pointer.first && pointer.first->processor()) {
			targets.push_back (pointer.first->processor ());
		}
	}

	switch (op) {
	case ProcessorsSelectAll:
		processor_display.select_all ();
		break;

	case ProcessorsCopy:
		copy_processors (targets);
		break;

	case ProcessorsCut:
		cut_processors (targets);
		break;

	case ProcessorsPaste:
		if (targets.empty()) {
			paste_processors ();
		} else {
			paste_processors (targets.front());
		}
		break;

	case ProcessorsDelete:
		delete_processors (targets);
		break;

	case ProcessorsToggleActive:
		for (ProcSelection::iterator i = targets.begin(); i != targets.end(); ++i) {
			if ((*i)->active()) {
				(*i)->deactivate ();
			} else {
				(*i)->activate ();
			}
		}
		break;

	case ProcessorsAB:
		ab_plugins ();
		break;

	default:
		break;
	}
}

ProcessorWindowProxy* 
ProcessorBox::find_window_proxy (boost::shared_ptr<Processor> processor) const
{
	for (list<ProcessorWindowProxy*>::const_iterator i = _processor_window_info.begin(); i != _processor_window_info.end(); ++i) {
		boost::shared_ptr<Processor> p = (*i)->processor().lock();

		if (p && p == processor) {
			return (*i);
		}
	}

	return 0;
}



bool
ProcessorBox::processor_button_press_event (GdkEventButton *ev, ProcessorEntry* child)
{
	boost::shared_ptr<Processor> processor;
	if (child) {
		processor = child->processor ();
	}

	int ret = false;
	bool selected = processor_display.selected (child);

	if (processor && (Keyboard::is_edit_event (ev) || (ev->button == 1 && ev->type == GDK_2BUTTON_PRESS))) {

		if (_session->engine().connected()) {
			/* XXX giving an error message here is hard, because we may be in the midst of a button press */

			if (!one_processor_can_be_edited ()) return true;

			if (Keyboard::modifier_state_equals (ev->state, Keyboard::SecondaryModifier)) {
				generic_edit_processor (processor);
			} else {
				edit_processor (processor);
			}
		}

		ret = true;

	} else if (processor && ev->button == 1 && selected) {

		// this is purely informational but necessary for route params UI
		ProcessorSelected (processor); // emit

	} else if (!processor && ev->button == 1 && ev->type == GDK_2BUTTON_PRESS) {

		choose_plugin ();
		_get_plugin_selector()->show_manager ();
	}

	return ret;
}

bool
ProcessorBox::processor_button_release_event (GdkEventButton *ev, ProcessorEntry* child)
{
	boost::shared_ptr<Processor> processor;
	if (child) {
		processor = child->processor ();
	}

	if (processor && Keyboard::is_delete_event (ev)) {

		Glib::signal_idle().connect (sigc::bind (
				sigc::mem_fun(*this, &ProcessorBox::idle_delete_processor),
				boost::weak_ptr<Processor>(processor)));

	} else if (Keyboard::is_context_menu_event (ev)) {

		show_processor_menu (ev->time);

	} else if (processor && Keyboard::is_button2_event (ev)
#ifndef GTKOSX
		   && (Keyboard::no_modifier_keys_pressed (ev) && ((ev->state & Gdk::BUTTON2_MASK) == Gdk::BUTTON2_MASK))
#endif
		) {

		/* button2-click with no/appropriate modifiers */

		if (processor->active()) {
			processor->deactivate ();
		} else {
			processor->activate ();
		}
	}

	return false;
}

Menu *
ProcessorBox::build_processor_menu ()
{
	processor_menu = dynamic_cast<Gtk::Menu*>(ActionManager::get_widget("/ProcessorMenu") );
	processor_menu->set_name ("ArdourContextMenu");
	return processor_menu;
}

void
ProcessorBox::select_all_processors ()
{
	processor_display.select_all ();
}

void
ProcessorBox::deselect_all_processors ()
{
	processor_display.select_none ();
}

void
ProcessorBox::choose_plugin ()
{
	_get_plugin_selector()->set_interested_object (*this);
}

/** @return true if an error occurred, otherwise false */
bool
ProcessorBox::use_plugins (const SelectedPlugins& plugins)
{
	for (SelectedPlugins::const_iterator p = plugins.begin(); p != plugins.end(); ++p) {

		boost::shared_ptr<Processor> processor (new PluginInsert (*_session, *p));

		Route::ProcessorStreams err_streams;

		if (_route->add_processor_by_index (processor, _placement, &err_streams, Config->get_new_plugins_active ())) {
			weird_plugin_dialog (**p, err_streams);
			return true;
			// XXX SHAREDPTR delete plugin here .. do we even need to care?
		} else {

			if (Profile->get_sae()) {
				processor->activate ();
			}
		}
	}

	return false;
}

void
ProcessorBox::weird_plugin_dialog (Plugin& p, Route::ProcessorStreams streams)
{
	ArdourDialog dialog (_("Plugin Incompatibility"));
	Label label;

	string text = string_compose(_("You attempted to add the plugin \"%1\" in slot %2.\n"),
			p.name(), streams.index);

	bool has_midi  = streams.count.n_midi() > 0 || p.get_info()->n_inputs.n_midi() > 0;
	bool has_audio = streams.count.n_audio() > 0 || p.get_info()->n_inputs.n_audio() > 0;

	text += _("\nThis plugin has:\n");
	if (has_midi) {
		uint32_t const n = p.get_info()->n_inputs.n_midi ();
		text += string_compose (ngettext ("\t%1 MIDI input\n", "\t%1 MIDI inputs\n", n), n);
	}
	if (has_audio) {
		uint32_t const n = p.get_info()->n_inputs.n_audio ();
		text += string_compose (ngettext ("\t%1 audio input\n", "\t%1 audio inputs\n", n), n);
	}

	text += _("\nbut at the insertion point, there are:\n");
	if (has_midi) {
		uint32_t const n = streams.count.n_midi ();
		text += string_compose (ngettext ("\t%1 MIDI channel\n", "\t%1 MIDI channels\n", n), n);
	}
	if (has_audio) {
		uint32_t const n = streams.count.n_audio ();
		text += string_compose (ngettext ("\t%1 audio channel\n", "\t%1 audio channels\n", n), n);
	}

	text += string_compose (_("\n%1 is unable to insert this plugin here.\n"), PROGRAM_NAME);
	label.set_text(text);

	dialog.get_vbox()->pack_start (label);
	dialog.add_button (Stock::OK, RESPONSE_ACCEPT);

	dialog.set_name (X_("PluginIODialog"));
	dialog.set_modal (true);
	dialog.show_all ();

	dialog.run ();
}

void
ProcessorBox::choose_insert ()
{
	boost::shared_ptr<Processor> processor (new PortInsert (*_session, _route->pannable(), _route->mute_master()));
	_route->add_processor_by_index (processor, _placement);
}

/* Caller must not hold process lock */
void
ProcessorBox::choose_send ()
{
	boost::shared_ptr<Pannable> sendpan(new Pannable (*_session));
	boost::shared_ptr<Send> send (new Send (*_session, sendpan, _route->mute_master()));

	/* make an educated guess at the initial number of outputs for the send */
	ChanCount outs = (_session->master_out())
			? _session->master_out()->n_outputs()
			: _route->n_outputs();

	/* XXX need processor lock on route */
	try {
		Glib::Threads::Mutex::Lock lm (AudioEngine::instance()->process_lock());
		send->output()->ensure_io (outs, false, this);
	} catch (AudioEngine::PortRegistrationFailure& err) {
		error << string_compose (_("Cannot set up new send: %1"), err.what()) << endmsg;
		return;
	}

	/* let the user adjust the IO setup before creation.

	   Note: this dialog is NOT modal - we just leave it to run and it will
	   return when its Finished signal is emitted - typically when the window
	   is closed.
	 */

	IOSelectorWindow *ios = new IOSelectorWindow (_session, send->output(), true);
	ios->show ();

	/* keep a reference to the send so it doesn't get deleted while
	   the IOSelectorWindow is doing its stuff
	*/
	_processor_being_created = send;

	ios->selector().Finished.connect (sigc::bind (
			sigc::mem_fun(*this, &ProcessorBox::send_io_finished),
			boost::weak_ptr<Processor>(send), ios));

}

void
ProcessorBox::send_io_finished (IOSelector::Result r, boost::weak_ptr<Processor> weak_processor, IOSelectorWindow* ios)
{
	boost::shared_ptr<Processor> processor (weak_processor.lock());

	/* drop our temporary reference to the new send */
	_processor_being_created.reset ();

	if (!processor) {
		return;
	}

	switch (r) {
	case IOSelector::Cancelled:
		// processor will go away when all shared_ptrs to it vanish
		break;

	case IOSelector::Accepted:
		_route->add_processor_by_index (processor, _placement);
		if (Profile->get_sae()) {
			processor->activate ();
		}
		break;
	}

	delete_when_idle (ios);
}

void
ProcessorBox::return_io_finished (IOSelector::Result r, boost::weak_ptr<Processor> weak_processor, IOSelectorWindow* ios)
{
	boost::shared_ptr<Processor> processor (weak_processor.lock());

	/* drop our temporary reference to the new return */
	_processor_being_created.reset ();

	if (!processor) {
		return;
	}

	switch (r) {
	case IOSelector::Cancelled:
		// processor will go away when all shared_ptrs to it vanish
		break;

	case IOSelector::Accepted:
		_route->add_processor_by_index (processor, _placement);
		if (Profile->get_sae()) {
			processor->activate ();
		}
		break;
	}

	delete_when_idle (ios);
}

void
ProcessorBox::choose_aux (boost::weak_ptr<Route> wr)
{
	if (!_route) {
		return;
	}

	boost::shared_ptr<Route> target = wr.lock();

	if (!target) {
		return;
	}

	_session->add_internal_send (target, _placement, _route);
}

void
ProcessorBox::route_processors_changed (RouteProcessorChange c)
{
	if (c.type == RouteProcessorChange::MeterPointChange && c.meter_visibly_changed == false) {
		/* the meter has moved, but it was and still is invisible to the user, so nothing to do */
		return;
	}

	redisplay_processors ();
}

void
ProcessorBox::redisplay_processors ()
{
	ENSURE_GUI_THREAD (*this, &ProcessorBox::redisplay_processors);
	bool     fader_seen;

	if (no_processor_redisplay) {
		return;
	}

	processor_display.clear ();

	_visible_prefader_processors = 0;
	fader_seen = false;

	_route->foreach_processor (sigc::bind (sigc::mem_fun (*this, &ProcessorBox::help_count_visible_prefader_processors), 
					       &_visible_prefader_processors, &fader_seen));

	_route->foreach_processor (sigc::mem_fun (*this, &ProcessorBox::add_processor_to_display));

	for (ProcessorWindowProxies::iterator i = _processor_window_info.begin(); i != _processor_window_info.end(); ++i) {
		(*i)->marked = false;
	}

	_route->foreach_processor (sigc::mem_fun (*this, &ProcessorBox::maybe_add_processor_to_ui_list));

	/* trim dead wood from the processor window proxy list */

	ProcessorWindowProxies::iterator i = _processor_window_info.begin();
	while (i != _processor_window_info.end()) {
		ProcessorWindowProxies::iterator j = i;
		++j;

		if (!(*i)->valid()) {

			WM::Manager::instance().remove (*i);
			delete *i;
			_processor_window_info.erase (i);
			
		} else if (!(*i)->marked) {

			/* this processor is no longer part of this processor
			 * box.
			 *
			 * that could be because it was deleted or it could be
			 * because the route being displayed in the parent
			 * strip changed.
			 *
			 * The latter only happens with the editor mixer strip.
			 */

			if (is_editor_mixer_strip()) {
				
				/* editor mixer strip .. DO NOTHING
				 *
				 * note: the processor window stays visible if
				 * it is already visible
				 */
			} else {
				(*i)->hide ();
				WM::Manager::instance().remove (*i);
				delete *i;
				_processor_window_info.erase (i);
			} 
		} 

		i = j;
	}

	setup_entry_positions ();
}

/** Add a ProcessorWindowProxy for a processor to our list, if that processor does
 *  not already have one.
 */
void
ProcessorBox::maybe_add_processor_to_ui_list (boost::weak_ptr<Processor> w)
{
	boost::shared_ptr<Processor> p = w.lock ();
	if (!p) {
		return;
	}

	ProcessorWindowProxies::iterator i = _processor_window_info.begin ();
	while (i != _processor_window_info.end()) {

		boost::shared_ptr<Processor> t = (*i)->processor().lock ();

		if (p == t) {
			/* this processor is already on the list; done */
			(*i)->marked = true;
			return;
		}

		++i;
	}

	/* not on the list; add it */

	string loc;
	if (_parent_strip) {
		if (_parent_strip->mixer_owned()) {
			loc = X_("M");
		} else {
			loc = X_("R");
		}
	} else {
		loc = X_("P");
	}

	ProcessorWindowProxy* wp = new ProcessorWindowProxy (
		string_compose ("%1-%2-%3", loc, _route->id(), p->id()),
		this,
		w);

	const XMLNode* ui_xml = _session->extra_xml (X_("UI"));

	if (ui_xml) {
		wp->set_state (*ui_xml);
	}
	
	wp->marked = true;

        /* if the processor already has an existing UI,
           note that so that we don't recreate it
        */

        void* existing_ui = p->get_ui ();

        if (existing_ui) {
                wp->use_window (*(reinterpret_cast<Gtk::Window*>(existing_ui)));
        }

	_processor_window_info.push_back (wp);
	WM::Manager::instance().register_window (wp);
}

void
ProcessorBox::help_count_visible_prefader_processors (boost::weak_ptr<Processor> p, uint32_t* cnt, bool* amp_seen)
{
	boost::shared_ptr<Processor> processor (p.lock ());

	if (processor && processor->display_to_user()) {

		if (boost::dynamic_pointer_cast<Amp>(processor)) {
			*amp_seen = true;
		} else {
			if (!*amp_seen) {
				(*cnt)++;
			}
		}
	}
}

void
ProcessorBox::add_processor_to_display (boost::weak_ptr<Processor> p)
{
	boost::shared_ptr<Processor> processor (p.lock ());

	if (!processor || !processor->display_to_user()) {
		return;
	}

	boost::shared_ptr<PluginInsert> plugin_insert = boost::dynamic_pointer_cast<PluginInsert> (processor);
	ProcessorEntry* e = 0;
	if (plugin_insert) {
		e = new PluginInsertProcessorEntry (this, plugin_insert, _width);
	} else {
		e = new ProcessorEntry (this, processor, _width);
	}

	/* Set up this entry's state from the GUIObjectState */
	XMLNode* proc = entry_gui_object_state (e);
	if (proc) {
		e->set_control_state (proc);
	}
	
	if (boost::dynamic_pointer_cast<Send> (processor)) {
		/* Always show send controls */
		e->show_all_controls ();
	}

	processor_display.add_child (e);
}

void
ProcessorBox::reordered ()
{
	compute_processor_sort_keys ();
	setup_entry_positions ();
}

void
ProcessorBox::setup_entry_positions ()
{
	list<ProcessorEntry*> children = processor_display.children ();
	bool pre_fader = true;

	uint32_t num = 0;
	for (list<ProcessorEntry*>::iterator i = children.begin(); i != children.end(); ++i) {
		if (boost::dynamic_pointer_cast<Amp>((*i)->processor())) {
			pre_fader = false;
			(*i)->set_position (ProcessorEntry::Fader, num++);
		} else {
			if (pre_fader) {
				(*i)->set_position (ProcessorEntry::PreFader, num++);
			} else {
				(*i)->set_position (ProcessorEntry::PostFader, num++);
			}
		}
	}
}

void
ProcessorBox::compute_processor_sort_keys ()
{
	list<ProcessorEntry*> children = processor_display.children ();
	Route::ProcessorList our_processors;

	for (list<ProcessorEntry*>::iterator i = children.begin(); i != children.end(); ++i) {
		if ((*i)->processor()) {
			our_processors.push_back ((*i)->processor ());
		}
	}

	if (_route->reorder_processors (our_processors)) {
		/* Reorder failed, so report this to the user.  As far as I can see this must be done
		   in an idle handler: it seems that the redisplay_processors() that happens below destroys
		   widgets that were involved in the drag-and-drop on the processor list, which causes problems
		   when the drag is torn down after this handler function is finished.
		*/
		Glib::signal_idle().connect_once (sigc::mem_fun (*this, &ProcessorBox::report_failed_reorder));
	}
}

void
ProcessorBox::report_failed_reorder ()
{
	/* reorder failed, so redisplay */

	redisplay_processors ();

	/* now tell them about the problem */

	ArdourDialog dialog (_("Plugin Incompatibility"));
	Label label;

	label.set_text (_("\
You cannot reorder these plugins/sends/inserts\n\
in that way because the inputs and\n\
outputs will not work correctly."));

	dialog.get_vbox()->set_border_width (12);
	dialog.get_vbox()->pack_start (label);
	dialog.add_button (Stock::OK, RESPONSE_ACCEPT);

	dialog.set_name (X_("PluginIODialog"));
	dialog.set_modal (true);
	dialog.show_all ();

	dialog.run ();
}

void
ProcessorBox::rename_processors ()
{
	ProcSelection to_be_renamed;

	get_selected_processors (to_be_renamed);

	if (to_be_renamed.empty()) {
		return;
	}

	for (ProcSelection::iterator i = to_be_renamed.begin(); i != to_be_renamed.end(); ++i) {
		rename_processor (*i);
	}
}

bool
ProcessorBox::can_cut () const
{
        vector<boost::shared_ptr<Processor> > sel;

        get_selected_processors (sel);

        /* cut_processors () does not cut inserts */

        for (vector<boost::shared_ptr<Processor> >::const_iterator i = sel.begin (); i != sel.end (); ++i) {

		if (boost::dynamic_pointer_cast<PluginInsert>((*i)) != 0 ||
		    (boost::dynamic_pointer_cast<Send>((*i)) != 0) ||
		    (boost::dynamic_pointer_cast<Return>((*i)) != 0)) {
                        return true;
                }
        }

        return false;
}

void
ProcessorBox::cut_processors (const ProcSelection& to_be_removed)
{
	if (to_be_removed.empty()) {
		return;
	}

	XMLNode* node = new XMLNode (X_("cut"));
	Route::ProcessorList to_cut;

	no_processor_redisplay = true;
	for (ProcSelection::const_iterator i = to_be_removed.begin(); i != to_be_removed.end(); ++i) {
		// Cut only plugins, sends and returns
		if (boost::dynamic_pointer_cast<PluginInsert>((*i)) != 0 ||
		    (boost::dynamic_pointer_cast<Send>((*i)) != 0) ||
		    (boost::dynamic_pointer_cast<Return>((*i)) != 0)) {

			Window* w = get_processor_ui (*i);

			if (w) {
				w->hide ();
			}

			XMLNode& child ((*i)->get_state());
			node->add_child_nocopy (child);
			to_cut.push_back (*i);
		}
	}

	if (_route->remove_processors (to_cut) != 0) {
		delete node;
		no_processor_redisplay = false;
		return;
	}

	_rr_selection.set (node);

	no_processor_redisplay = false;
	redisplay_processors ();
}

void
ProcessorBox::copy_processors (const ProcSelection& to_be_copied)
{
	if (to_be_copied.empty()) {
		return;
	}

	XMLNode* node = new XMLNode (X_("copy"));

	for (ProcSelection::const_iterator i = to_be_copied.begin(); i != to_be_copied.end(); ++i) {
		// Copy only plugins, sends, returns
		if (boost::dynamic_pointer_cast<PluginInsert>((*i)) != 0 ||
		    (boost::dynamic_pointer_cast<Send>((*i)) != 0) ||
		    (boost::dynamic_pointer_cast<Return>((*i)) != 0)) {
			node->add_child_nocopy ((*i)->get_state());
		}
  	}

	_rr_selection.set (node);
}

void
ProcessorBox::delete_processors (const ProcSelection& targets)
{
	if (targets.empty()) {
		return;
	}

	no_processor_redisplay = true;

	for (ProcSelection::const_iterator i = targets.begin(); i != targets.end(); ++i) {

		Window* w = get_processor_ui (*i);

		if (w) {
			w->hide ();
		}

		_route->remove_processor(*i);
	}

	no_processor_redisplay = false;
	redisplay_processors ();
}

void
ProcessorBox::delete_dragged_processors (const list<boost::shared_ptr<Processor> >& procs)
{
	list<boost::shared_ptr<Processor> >::const_iterator x;

	no_processor_redisplay = true;
	for (x = procs.begin(); x != procs.end(); ++x) {

		Window* w = get_processor_ui (*x);

		if (w) {
			w->hide ();
		}

		_route->remove_processor(*x);
	}

	no_processor_redisplay = false;
	redisplay_processors ();
}

gint
ProcessorBox::idle_delete_processor (boost::weak_ptr<Processor> weak_processor)
{
	boost::shared_ptr<Processor> processor (weak_processor.lock());

	if (!processor) {
		return false;
	}

	/* NOT copied to _mixer.selection() */

	no_processor_redisplay = true;
	_route->remove_processor (processor);
	no_processor_redisplay = false;
	redisplay_processors ();

	return false;
}

void
ProcessorBox::rename_processor (boost::shared_ptr<Processor> processor)
{
	ArdourPrompter name_prompter (true);
	string result;
	name_prompter.set_title (_("Rename Processor"));
	name_prompter.set_prompt (_("New name:"));
	name_prompter.set_initial_text (processor->name());
	name_prompter.add_button (_("Rename"), Gtk::RESPONSE_ACCEPT);
	name_prompter.set_response_sensitive (Gtk::RESPONSE_ACCEPT, false);
	name_prompter.show_all ();

	switch (name_prompter.run ()) {

	case Gtk::RESPONSE_ACCEPT:
		name_prompter.get_result (result);
		if (result.length()) {

                       int tries = 0;
                       string test = result;

                       while (tries < 100) {
                               if (_session->io_name_is_legal (test)) {
                                       result = test;
                                       break;
                               }
                               tries++;

                               test = string_compose ("%1-%2", result, tries);
                       }

                       if (tries < 100) {
                               processor->set_name (result);
                       } else {
                               /* unlikely! */
                               ARDOUR_UI::instance()->popup_error
                                       (string_compose (_("At least 100 IO objects exist with a name like %1 - name not changed"), result));
                       }
		}
		break;
	}

	return;
}

void
ProcessorBox::paste_processors ()
{
	if (_rr_selection.processors.empty()) {
		return;
	}

	paste_processor_state (_rr_selection.processors.get_node().children(), boost::shared_ptr<Processor>());
}

void
ProcessorBox::paste_processors (boost::shared_ptr<Processor> before)
{

	if (_rr_selection.processors.empty()) {
		return;
	}

	paste_processor_state (_rr_selection.processors.get_node().children(), before);
}

void
ProcessorBox::paste_processor_state (const XMLNodeList& nlist, boost::shared_ptr<Processor> p)
{
	XMLNodeConstIterator niter;
	list<boost::shared_ptr<Processor> > copies;

	if (nlist.empty()) {
		return;
	}

	for (niter = nlist.begin(); niter != nlist.end(); ++niter) {

		XMLProperty const * type = (*niter)->property ("type");
		XMLProperty const * role = (*niter)->property ("role");
		assert (type);

		boost::shared_ptr<Processor> p;
		try {
			if (type->value() == "meter" ||
			    type->value() == "main-outs" ||
			    type->value() == "amp" ||
			    type->value() == "intreturn") {
				/* do not paste meter, main outs, amp or internal returns */
				continue;

			} else if (type->value() == "intsend") {
				
				/* aux sends are OK, but those used for
				 * other purposes, are not.
				 */
				
				assert (role);

				if (role->value() != "Aux") {
					continue;
				}

				boost::shared_ptr<Pannable> sendpan(new Pannable (*_session));
				XMLNode n (**niter);
                                InternalSend* s = new InternalSend (*_session, sendpan, _route->mute_master(),
								    boost::shared_ptr<Route>(), Delivery::Aux); 

				IOProcessor::prepare_for_reset (n, s->name());

                                if (s->set_state (n, Stateful::loading_state_version)) {
                                        delete s;
                                        return;
                                }

				p.reset (s);

			} else if (type->value() == "send") {

				boost::shared_ptr<Pannable> sendpan(new Pannable (*_session));
				XMLNode n (**niter);
<<<<<<< HEAD
				Send* s = new Send (*_session, sendpan, _route->mute_master());
=======
				Send* s = new Send (*_session, _route->pannable(), _route->mute_master());
>>>>>>> d9296b71

				IOProcessor::prepare_for_reset (n, s->name());
				
                                if (s->set_state (n, Stateful::loading_state_version)) {
                                        delete s;
                                        return;
                                }

				p.reset (s);

			} else if (type->value() == "return") {

				XMLNode n (**niter);
                                Return* r = new Return (*_session);

				IOProcessor::prepare_for_reset (n, r->name());

                                if (r->set_state (n, Stateful::loading_state_version)) {
                                        delete r;
                                        return;
                                }

				p.reset (r);

			} else if (type->value() == "port") {

				XMLNode n (**niter);
				PortInsert* pi = new PortInsert (*_session, _route->pannable (), _route->mute_master ());
				
				IOProcessor::prepare_for_reset (n, pi->name());
				
				if (pi->set_state (n, Stateful::loading_state_version)) {
					return;
				}
				
				p.reset (pi);

			} else {
				/* XXX its a bit limiting to assume that everything else
				   is a plugin.
				*/

				p.reset (new PluginInsert (*_session));
                                p->set_state (**niter, Stateful::current_state_version);
			}

			copies.push_back (p);
		}

		catch (...) {
			error << _("plugin insert constructor failed") << endmsg;
		}
	}

	if (copies.empty()) {
		return;
	}

	if (_route->add_processors (copies, p)) {

		string msg = _(
			"Copying the set of processors on the clipboard failed,\n\
probably because the I/O configuration of the plugins\n\
could not match the configuration of this track.");
		MessageDialog am (msg);
		am.run ();
	}
}

void
ProcessorBox::get_selected_processors (ProcSelection& processors) const
{
	const list<ProcessorEntry*> selection = processor_display.selection ();
	for (list<ProcessorEntry*>::const_iterator i = selection.begin(); i != selection.end(); ++i) {
		processors.push_back ((*i)->processor ());
	}
}

void
ProcessorBox::for_selected_processors (void (ProcessorBox::*method)(boost::shared_ptr<Processor>))
{
	list<ProcessorEntry*> selection = processor_display.selection ();
	for (list<ProcessorEntry*>::iterator i = selection.begin(); i != selection.end(); ++i) {
		(this->*method) ((*i)->processor ());
	}
}

void
ProcessorBox::all_visible_processors_active (bool state)
{
	_route->all_visible_processors_active (state);
}

void
ProcessorBox::ab_plugins ()
{
	_route->ab_plugins (ab_direction);
	ab_direction = !ab_direction;
}


void
ProcessorBox::clear_processors ()
{
	string prompt;
	vector<string> choices;

	prompt = string_compose (_("Do you really want to remove all processors from %1?\n"
				   "(this cannot be undone)"), _route->name());

	choices.push_back (_("Cancel"));
	choices.push_back (_("Yes, remove them all"));

	Gtkmm2ext::Choice prompter (_("Remove processors"), prompt, choices);

	if (prompter.run () == 1) {
		_route->clear_processors (PreFader);
		_route->clear_processors (PostFader);
	}
}

void
ProcessorBox::clear_processors (Placement p)
{
	string prompt;
	vector<string> choices;

	if (p == PreFader) {
		prompt = string_compose (_("Do you really want to remove all pre-fader processors from %1?\n"
					   "(this cannot be undone)"), _route->name());
	} else {
		prompt = string_compose (_("Do you really want to remove all post-fader processors from %1?\n"
					   "(this cannot be undone)"), _route->name());
	}

	choices.push_back (_("Cancel"));
	choices.push_back (_("Yes, remove them all"));

	Gtkmm2ext::Choice prompter (_("Remove processors"), prompt, choices);

	if (prompter.run () == 1) {
		_route->clear_processors (p);
	}
}

bool
ProcessorBox::processor_can_be_edited (boost::shared_ptr<Processor> processor)
{
	boost::shared_ptr<AudioTrack> at = boost::dynamic_pointer_cast<AudioTrack> (_route);
	if (at && at->freeze_state() == AudioTrack::Frozen) {
		return false;
	}

	if (
		boost::dynamic_pointer_cast<Send> (processor) ||
		boost::dynamic_pointer_cast<Return> (processor) ||
		boost::dynamic_pointer_cast<PluginInsert> (processor) ||
		boost::dynamic_pointer_cast<PortInsert> (processor)
		) {
		return true;
	}

	return false;
}

bool
ProcessorBox::one_processor_can_be_edited ()
{
	list<ProcessorEntry*> selection = processor_display.selection ();
	list<ProcessorEntry*>::iterator i = selection.begin();
	while (i != selection.end() && processor_can_be_edited ((*i)->processor()) == false) {
		++i;
	}

	return (i != selection.end());
}

Gtk::Window*
ProcessorBox::get_editor_window (boost::shared_ptr<Processor> processor, bool use_custom)
{
	boost::shared_ptr<Send> send;
	boost::shared_ptr<InternalSend> internal_send;
	boost::shared_ptr<Return> retrn;
	boost::shared_ptr<PluginInsert> plugin_insert;
	boost::shared_ptr<PortInsert> port_insert;
	Window* gidget = 0;

	/* This method may or may not return a Window, but if it does not it
	 * will modify the parent mixer strip appearance layout to allow
	 * "editing" the @param processor that was passed in.
	 *
	 * So for example, if the processor is an Amp (gain), the parent strip
	 * will be forced back into a model where the fader controls the main gain.
	 * If the processor is a send, then we map the send controls onto the
	 * strip.
	 * 
	 * Plugins and others will return a window for control.
	 */

	if (boost::dynamic_pointer_cast<AudioTrack>(_route) != 0) {

		if (boost::dynamic_pointer_cast<AudioTrack> (_route)->freeze_state() == AudioTrack::Frozen) {
			return 0;
		}
	}

	if (boost::dynamic_pointer_cast<Amp> (processor)) {

		if (_parent_strip) {
			_parent_strip->revert_to_default_display ();
		}

	} else if ((send = boost::dynamic_pointer_cast<Send> (processor)) != 0) {

		if (!_session->engine().connected()) {
			return 0;
		}

		if (boost::dynamic_pointer_cast<InternalSend> (processor) == 0) {

			gidget = new SendUIWindow (send, _session);
		}

	} else if ((retrn = boost::dynamic_pointer_cast<Return> (processor)) != 0) {

		if (boost::dynamic_pointer_cast<InternalReturn> (retrn)) {
			/* no GUI for these */
			return 0;
		}

		if (!_session->engine().connected()) {
			return 0;
		}

		boost::shared_ptr<Return> retrn = boost::dynamic_pointer_cast<Return> (processor);

		ReturnUIWindow *return_ui;
		Window* w = get_processor_ui (retrn);

		if (w == 0) {

			return_ui = new ReturnUIWindow (retrn, _session);
			return_ui->set_title (retrn->name ());
			set_processor_ui (send, return_ui);

		} else {
			return_ui = dynamic_cast<ReturnUIWindow *> (w);
		}

		gidget = return_ui;

	} else if ((plugin_insert = boost::dynamic_pointer_cast<PluginInsert> (processor)) != 0) {

		PluginUIWindow *plugin_ui;

		/* these are both allowed to be null */

		Window* w = get_processor_ui (plugin_insert);

		if (w == 0) {
			plugin_ui = new PluginUIWindow (plugin_insert, false, use_custom);
			plugin_ui->set_title (generate_processor_title (plugin_insert));
			set_processor_ui (plugin_insert, plugin_ui);

		} else {
			plugin_ui = dynamic_cast<PluginUIWindow *> (w);
		}

		gidget = plugin_ui;

	} else if ((port_insert = boost::dynamic_pointer_cast<PortInsert> (processor)) != 0) {

		if (!_session->engine().connected()) {
			MessageDialog msg ( _("Not connected to audio engine - no I/O changes are possible"));
			msg.run ();
			return 0;
		}

		PortInsertWindow *io_selector;

		Window* w = get_processor_ui (port_insert);

		if (w == 0) {
			io_selector = new PortInsertWindow (_session, port_insert);
			set_processor_ui (port_insert, io_selector);

		} else {
			io_selector = dynamic_cast<PortInsertWindow *> (w);
		}

		gidget = io_selector;
	}

	return gidget;
}

Gtk::Window*
ProcessorBox::get_generic_editor_window (boost::shared_ptr<Processor> processor)
{
	boost::shared_ptr<PluginInsert> plugin_insert
		= boost::dynamic_pointer_cast<PluginInsert>(processor);

	if (!plugin_insert) {
		return 0;
	}

	PluginUIWindow* win = new PluginUIWindow (plugin_insert, true, false);
	win->set_title (generate_processor_title (plugin_insert));

	return win;
}

void
ProcessorBox::register_actions ()
{
	Glib::RefPtr<Gtk::ActionGroup> popup_act_grp = Gtk::ActionGroup::create(X_("ProcessorMenu"));
	Glib::RefPtr<Action> act;

	/* new stuff */
	ActionManager::register_action (popup_act_grp, X_("newplugin"), _("New Plugin"),
			sigc::ptr_fun (ProcessorBox::rb_choose_plugin));

	act = ActionManager::register_action (popup_act_grp, X_("newinsert"), _("New Insert"),
			sigc::ptr_fun (ProcessorBox::rb_choose_insert));
	ActionManager::engine_sensitive_actions.push_back (act);
	act = ActionManager::register_action (popup_act_grp, X_("newsend"), _("New External Send ..."),
			sigc::ptr_fun (ProcessorBox::rb_choose_send));
	ActionManager::engine_sensitive_actions.push_back (act);

	ActionManager::register_action (popup_act_grp, X_("newaux"), _("New Aux Send ..."));

	ActionManager::register_action (popup_act_grp, X_("controls"), _("Controls"));
	ActionManager::register_action (popup_act_grp, X_("send_options"), _("Send Options"));

	ActionManager::register_action (popup_act_grp, X_("clear"), _("Clear (all)"),
			sigc::ptr_fun (ProcessorBox::rb_clear));
	ActionManager::register_action (popup_act_grp, X_("clear_pre"), _("Clear (pre-fader)"),
			sigc::ptr_fun (ProcessorBox::rb_clear_pre));
	ActionManager::register_action (popup_act_grp, X_("clear_post"), _("Clear (post-fader)"),
			sigc::ptr_fun (ProcessorBox::rb_clear_post));

	/* standard editing stuff */
	cut_action = ActionManager::register_action (popup_act_grp, X_("cut"), _("Cut"),
                                                     sigc::ptr_fun (ProcessorBox::rb_cut));
	ActionManager::plugin_selection_sensitive_actions.push_back(cut_action);
	act = ActionManager::register_action (popup_act_grp, X_("copy"), _("Copy"),
			sigc::ptr_fun (ProcessorBox::rb_copy));
	ActionManager::plugin_selection_sensitive_actions.push_back(act);

	act = ActionManager::register_action (popup_act_grp, X_("delete"), _("Delete"),
			sigc::ptr_fun (ProcessorBox::rb_delete));
	ActionManager::plugin_selection_sensitive_actions.push_back(act); // ??

	paste_action = ActionManager::register_action (popup_act_grp, X_("paste"), _("Paste"),
			sigc::ptr_fun (ProcessorBox::rb_paste));
	rename_action = ActionManager::register_action (popup_act_grp, X_("rename"), _("Rename"),
			sigc::ptr_fun (ProcessorBox::rb_rename));
	ActionManager::register_action (popup_act_grp, X_("selectall"), _("Select All"),
			sigc::ptr_fun (ProcessorBox::rb_select_all));
	ActionManager::register_action (popup_act_grp, X_("deselectall"), _("Deselect All"),
			sigc::ptr_fun (ProcessorBox::rb_deselect_all));

	/* activation etc. */

	ActionManager::register_action (popup_act_grp, X_("activate_all"), _("Activate All"),
			sigc::ptr_fun (ProcessorBox::rb_activate_all));
	ActionManager::register_action (popup_act_grp, X_("deactivate_all"), _("Deactivate All"),
			sigc::ptr_fun (ProcessorBox::rb_deactivate_all));
	ActionManager::register_action (popup_act_grp, X_("ab_plugins"), _("A/B Plugins"),
			sigc::ptr_fun (ProcessorBox::rb_ab_plugins));

	/* show editors */
	edit_action = ActionManager::register_action (
		popup_act_grp, X_("edit"), _("Edit..."),
		sigc::ptr_fun (ProcessorBox::rb_edit));

	edit_generic_action = ActionManager::register_action (
		popup_act_grp, X_("edit-generic"), _("Edit with generic controls..."),
		sigc::ptr_fun (ProcessorBox::rb_edit_generic));

	ActionManager::add_action_group (popup_act_grp);
}

void
ProcessorBox::rb_edit_generic ()
{
	if (_current_processor_box == 0) {
		return;
	}

	_current_processor_box->for_selected_processors (&ProcessorBox::generic_edit_processor);
}

void
ProcessorBox::rb_ab_plugins ()
{
	if (_current_processor_box == 0) {
		return;
	}

	_current_processor_box->ab_plugins ();
}

void
ProcessorBox::rb_choose_plugin ()
{
	if (_current_processor_box == 0) {
		return;
	}
	_current_processor_box->choose_plugin ();
}

void
ProcessorBox::rb_choose_insert ()
{
	if (_current_processor_box == 0) {
		return;
	}
	_current_processor_box->choose_insert ();
}

void
ProcessorBox::rb_choose_send ()
{
	if (_current_processor_box == 0) {
		return;
	}
	_current_processor_box->choose_send ();
}

void
ProcessorBox::rb_choose_aux (boost::weak_ptr<Route> wr)
{
	if (_current_processor_box == 0) {
		return;
	}

	_current_processor_box->choose_aux (wr);
}

void
ProcessorBox::rb_clear ()
{
	if (_current_processor_box == 0) {
		return;
	}

	_current_processor_box->clear_processors ();
}


void
ProcessorBox::rb_clear_pre ()
{
	if (_current_processor_box == 0) {
		return;
	}

	_current_processor_box->clear_processors (PreFader);
}


void
ProcessorBox::rb_clear_post ()
{
	if (_current_processor_box == 0) {
		return;
	}

	_current_processor_box->clear_processors (PostFader);
}

void
ProcessorBox::rb_cut ()
{
	if (_current_processor_box == 0) {
		return;
	}

	_current_processor_box->processor_operation (ProcessorsCut);
}

void
ProcessorBox::rb_delete ()
{
	if (_current_processor_box == 0) {
		return;
	}

	_current_processor_box->processor_operation (ProcessorsDelete);
}

void
ProcessorBox::rb_copy ()
{
	if (_current_processor_box == 0) {
		return;
	}
	_current_processor_box->processor_operation (ProcessorsCopy);
}

void
ProcessorBox::rb_paste ()
{
	if (_current_processor_box == 0) {
		return;
	}

	_current_processor_box->processor_operation (ProcessorsPaste);
}

void
ProcessorBox::rb_rename ()
{
	if (_current_processor_box == 0) {
		return;
	}
	_current_processor_box->rename_processors ();
}

void
ProcessorBox::rb_select_all ()
{
	if (_current_processor_box == 0) {
		return;
	}

	_current_processor_box->processor_operation (ProcessorsSelectAll);
}

void
ProcessorBox::rb_deselect_all ()
{
	if (_current_processor_box == 0) {
		return;
	}

	_current_processor_box->deselect_all_processors ();
}

void
ProcessorBox::rb_activate_all ()
{
	if (_current_processor_box == 0) {
		return;
	}

	_current_processor_box->all_visible_processors_active (true);
}

void
ProcessorBox::rb_deactivate_all ()
{
	if (_current_processor_box == 0) {
		return;
	}
	_current_processor_box->all_visible_processors_active (false);
}

void
ProcessorBox::rb_edit ()
{
	if (_current_processor_box == 0) {
		return;
	}

	_current_processor_box->for_selected_processors (&ProcessorBox::edit_processor);
}

bool
ProcessorBox::edit_aux_send (boost::shared_ptr<Processor> processor)
{
	if (boost::dynamic_pointer_cast<InternalSend> (processor) == 0) {
		return false;
	}

	if (_parent_strip) {
		boost::shared_ptr<Send> send = boost::dynamic_pointer_cast<Send> (processor);
		if (_parent_strip->current_delivery() == send) {
			_parent_strip->revert_to_default_display ();
		} else {
			_parent_strip->show_send(send);
		}
	}
	return true;
}

void
ProcessorBox::edit_processor (boost::shared_ptr<Processor> processor)
{
	if (!processor) {
		return;
	}
	if (edit_aux_send (processor)) {
		return;
	}

	ProcessorWindowProxy* proxy = find_window_proxy (processor);

	if (proxy) {
		proxy->set_custom_ui_mode (true);
		proxy->toggle ();
	}
}

void
ProcessorBox::generic_edit_processor (boost::shared_ptr<Processor> processor)
{
	if (!processor) {
		return;
	}
	if (edit_aux_send (processor)) {
		return;
	}

	ProcessorWindowProxy* proxy = find_window_proxy (processor);

	if (proxy) {
		proxy->set_custom_ui_mode (false);
		proxy->toggle ();
	}
}

void
ProcessorBox::route_property_changed (const PropertyChange& what_changed)
{
	if (!what_changed.contains (ARDOUR::Properties::name)) {
		return;
	}

	ENSURE_GUI_THREAD (*this, &ProcessorBox::route_property_changed, what_changed);

	boost::shared_ptr<Processor> processor;
	boost::shared_ptr<PluginInsert> plugin_insert;
	boost::shared_ptr<Send> send;

	list<ProcessorEntry*> children = processor_display.children();

	for (list<ProcessorEntry*>::iterator iter = children.begin(); iter != children.end(); ++iter) {

  		processor = (*iter)->processor ();

		if (!processor) {
			continue;
		}

		Window* w = get_processor_ui (processor);

		if (!w) {
			continue;
		}

		/* rename editor windows for sends and plugins */

		if ((send = boost::dynamic_pointer_cast<Send> (processor)) != 0) {
			w->set_title (send->name ());
		} else if ((plugin_insert = boost::dynamic_pointer_cast<PluginInsert> (processor)) != 0) {
			w->set_title (generate_processor_title (plugin_insert));
		}
	}
}

string
ProcessorBox::generate_processor_title (boost::shared_ptr<PluginInsert> pi)
{
	string maker = pi->plugin()->maker() ? pi->plugin()->maker() : "";
	string::size_type email_pos;

	if ((email_pos = maker.find_first_of ('<')) != string::npos) {
		maker = maker.substr (0, email_pos - 1);
	}

	if (maker.length() > 32) {
		maker = maker.substr (0, 32);
		maker += " ...";
	}

	SessionObject* owner = pi->owner();

	if (owner) {
		return string_compose(_("%1: %2 (by %3)"), owner->name(), pi->name(), maker);
	} else {
		return string_compose(_("%1 (by %2)"), pi->name(), maker);
	}
}

/** @param p Processor.
 *  @return the UI window for \a p.
 */
Window *
ProcessorBox::get_processor_ui (boost::shared_ptr<Processor> p) const
{
	list<ProcessorWindowProxy*>::const_iterator i = _processor_window_info.begin ();
	while (i != _processor_window_info.end()) {
		boost::shared_ptr<Processor> t = (*i)->processor().lock ();
		if (t && t == p) {
			return (*i)->get ();
		}

		++i;
	}

	return 0;
}

/** Make a note of the UI window that a processor is using.
 *  @param p Processor.
 *  @param w UI window.
 */
void
ProcessorBox::set_processor_ui (boost::shared_ptr<Processor> p, Gtk::Window* w)
{
 	list<ProcessorWindowProxy*>::iterator i = _processor_window_info.begin ();

	p->set_ui (w);

	while (i != _processor_window_info.end()) {
		boost::shared_ptr<Processor> t = (*i)->processor().lock ();
		if (t && t == p) {
			(*i)->use_window (*w);
			return;
		}

		++i;
	}

	/* we shouldn't get here, because the ProcessorUIList should always contain
	   an entry for each processor.
	*/
	assert (false);
}

void
ProcessorBox::mixer_strip_delivery_changed (boost::weak_ptr<Delivery> w)
{
	boost::shared_ptr<Delivery> d = w.lock ();
	if (!d) {
		return;
	}

	list<ProcessorEntry*> children = processor_display.children ();
	list<ProcessorEntry*>::const_iterator i = children.begin();
	while (i != children.end() && (*i)->processor() != d) {
		++i;
	}

	if (i == children.end()) {
		processor_display.set_active (0);
	} else {
		processor_display.set_active (*i);
	}
}

/** Called to repair the damage of Editor::show_window doing a show_all() */
void
ProcessorBox::hide_things ()
{
	list<ProcessorEntry*> c = processor_display.children ();
	for (list<ProcessorEntry*>::iterator i = c.begin(); i != c.end(); ++i) {
		(*i)->hide_things ();
	}
}

void
ProcessorBox::processor_menu_unmapped ()
{
	processor_display.remove_placeholder ();
}

XMLNode *
ProcessorBox::entry_gui_object_state (ProcessorEntry* entry)
{
	if (!_parent_strip) {
		return 0;
	}

	GUIObjectState& st = _parent_strip->gui_object_state ();
	
	XMLNode* strip = st.get_or_add_node (_parent_strip->state_id ());
	assert (strip);
	return st.get_or_add_node (strip, entry->state_id());
}

void
ProcessorBox::update_gui_object_state (ProcessorEntry* entry)
{
	XMLNode* proc = entry_gui_object_state (entry);
	if (!proc) {
		return;
	}

	/* XXX: this is a bit inefficient; we just remove all child nodes and re-add them */
	proc->remove_nodes_and_delete (X_("Object"));
	entry->add_control_state (proc);
}

bool
ProcessorBox::is_editor_mixer_strip() const
{
	return _parent_strip && !_parent_strip->mixer_owned();
}

ProcessorWindowProxy::ProcessorWindowProxy (string const & name, ProcessorBox* box, boost::weak_ptr<Processor> processor)
	: WM::ProxyBase (name, string())
	, marked (false)
	, _processor_box (box)
	, _processor (processor)
	, is_custom (false)
	, want_custom (false)
	, _valid (true)
{
	boost::shared_ptr<Processor> p = _processor.lock ();
	if (!p) {
		return;
	}
	p->DropReferences.connect (going_away_connection, MISSING_INVALIDATOR, boost::bind (&ProcessorWindowProxy::processor_going_away, this), gui_context());
}

ProcessorWindowProxy::~ProcessorWindowProxy()
{
	/* processor window proxies do not own the windows they create with
	 * ::get(), so set _window to null before the normal WindowProxy method
	 * deletes it.
	 */
	_window = 0;
}

void
ProcessorWindowProxy::processor_going_away ()
{
	delete _window;
	_window = 0;
	_valid = false;
	/* should be no real reason to do this, since the object that would
	   send DropReferences is about to be deleted, but lets do it anyway.
	*/
	going_away_connection.disconnect();
}

ARDOUR::SessionHandlePtr*
ProcessorWindowProxy::session_handle() 
{
	/* we don't care */
	return 0;
}

bool
ProcessorWindowProxy::valid() const
{
	return _valid;
}

XMLNode&
ProcessorWindowProxy::get_state () const
{
	XMLNode *node;
	node = &ProxyBase::get_state();
	node->add_property (X_("custom-ui"), is_custom? X_("yes") : X_("no"));
	return *node;
}

void
ProcessorWindowProxy::set_state (const XMLNode& node)
{
	XMLNodeList children = node.children ();
	XMLNodeList::const_iterator i = children.begin ();
	while (i != children.end()) {
		XMLProperty* prop = (*i)->property (X_("name"));
		if ((*i)->name() == X_("Window") && prop && prop->value() == _name) {
			break;
		}
		++i;
	}

	if (i != children.end()) {
		XMLProperty* prop;
		if ((prop = (*i)->property (X_("custom-ui"))) != 0) {
			want_custom = PBD::string_is_affirmative (prop->value ());
		}
	}

	ProxyBase::set_state(node);
}

Gtk::Window*
ProcessorWindowProxy::get (bool create)
{
	boost::shared_ptr<Processor> p = _processor.lock ();

	if (!p) {
		return 0;
	}
	if (_window && (is_custom != want_custom)) {
		/* drop existing window - wrong type */
		drop_window ();
	}

	if (!_window) {
		if (!create) {
			return 0;
		}
		
		is_custom = want_custom;
		_window = _processor_box->get_editor_window (p, is_custom);

		if (_window) {
			setup ();
		}
	}

	return _window;
}

void
ProcessorWindowProxy::toggle ()
{
	if (_window && (is_custom != want_custom)) {
		/* drop existing window - wrong type */
		drop_window ();
	}
	is_custom = want_custom;

	WM::ProxyBase::toggle ();
}<|MERGE_RESOLUTION|>--- conflicted
+++ resolved
@@ -2114,11 +2114,8 @@
 
 				boost::shared_ptr<Pannable> sendpan(new Pannable (*_session));
 				XMLNode n (**niter);
-<<<<<<< HEAD
-				Send* s = new Send (*_session, sendpan, _route->mute_master());
-=======
+
 				Send* s = new Send (*_session, _route->pannable(), _route->mute_master());
->>>>>>> d9296b71
 
 				IOProcessor::prepare_for_reset (n, s->name());
 				
