--- conflicted
+++ resolved
@@ -115,11 +115,7 @@
 
 	Port *register_input_port (DataType type, const std::string& portname);
 	Port *register_output_port (DataType type, const std::string& portname);
-<<<<<<< HEAD
-	int   unregister_port (Port *);
-=======
 	int   unregister_port (Port &);
->>>>>>> 7f64e5ac
 	
 	int connect (const std::string& source, const std::string& destination);
 	int disconnect (const std::string& source, const std::string& destination);
@@ -133,13 +129,8 @@
 	void get_physical_outputs (std::vector<std::string>&);
 	void get_physical_inputs (std::vector<std::string>&);
 
-<<<<<<< HEAD
-	std::string get_nth_physical_output (uint32_t n) {
-		return get_nth_physical (n, JackPortIsInput);
-=======
 	std::string get_nth_physical_output (DataType type, uint32_t n) {
 		return get_nth_physical (type, n, JackPortIsInput);
->>>>>>> 7f64e5ac
 	}
 
 	std::string get_nth_physical_input (DataType type, uint32_t n) {
@@ -222,10 +213,6 @@
 	bool                  reconnect_on_halt;
 	int                  _usecs_per_cycle;
 
-<<<<<<< HEAD
-	typedef std::set<Port*> Ports;
-=======
->>>>>>> 7f64e5ac
 	SerializedRCUManager<Ports> ports;
 
 	int    process_callback (nframes_t nframes);
