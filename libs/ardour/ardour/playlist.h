--- conflicted
+++ resolved
@@ -40,10 +40,7 @@
 #include <ardour/ardour.h>
 #include <ardour/crossfade_compare.h>
 #include <ardour/location.h>
-<<<<<<< HEAD
-=======
 #include <ardour/data_type.h>
->>>>>>> 7f64e5ac
 
 namespace ARDOUR  {
 
@@ -53,21 +50,12 @@
 class Playlist : public PBD::StatefulDestructible, public boost::enable_shared_from_this<Playlist> {
   public:
 	typedef list<boost::shared_ptr<Region> >    RegionList;
-<<<<<<< HEAD
-
-	Playlist (Session&, const XMLNode&, bool hidden = false);
-	Playlist (Session&, string name, bool hidden = false);
-	Playlist (boost::shared_ptr<const Playlist>, string name, bool hidden = false);
-	Playlist (boost::shared_ptr<const Playlist>, nframes_t start, nframes_t cnt, string name, bool hidden = false);
-
-=======
 
 	Playlist (Session&, const XMLNode&, DataType type, bool hidden = false);
 	Playlist (Session&, string name, DataType type, bool hidden = false);
 	Playlist (boost::shared_ptr<const Playlist>, string name, bool hidden = false);
 	Playlist (boost::shared_ptr<const Playlist>, nframes_t start, nframes_t cnt, string name, bool hidden = false);
 
->>>>>>> 7f64e5ac
 	virtual ~Playlist ();  
 
 	void set_region_ownership ();
@@ -78,17 +66,11 @@
 	void use();
 	void release();
 	bool used () const { return _refcnt != 0; }
-<<<<<<< HEAD
 
 	std::string name() const { return _name; }
 	void set_name (std::string str);
-=======
-
-	std::string name() const { return _name; }
-	void set_name (std::string str);
 
 	const DataType& data_type() const { return _type; }
->>>>>>> 7f64e5ac
 
 	bool frozen() const { return _frozen; }
 	void set_frozen (bool yn);
@@ -192,10 +174,7 @@
 	std::set<boost::shared_ptr<Region> > all_regions; /* all regions ever added to this playlist */
 	string          _name;
 	Session&        _session;
-<<<<<<< HEAD
-=======
 	DataType        _type;
->>>>>>> 7f64e5ac
 	mutable gint    block_notifications;
 	mutable gint    ignore_state_changes;
 	mutable Glib::Mutex region_lock;
